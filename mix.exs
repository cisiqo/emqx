defmodule EMQXUmbrella.MixProject do
  use Mix.Project

  @moduledoc """

  The purpose of this file is to configure the release of EMQX under
  Mix.  Since EMQX uses its own configuration conventions and startup
  procedures, one cannot simply use `iex -S mix`.  Instead, it's
  recommended to build and use the release.

  ## Profiles

  To control the profile and edition to build, we case split on the
  MIX_ENV value.

  The following profiles are valid:

    * `emqx`
    * `emqx-enterprise`
    * `emqx-pkg`
    * `emqx-enterprise-pkg`
    * `dev` -> same as `emqx`, for convenience

  ## Release Environment Variables

  The release build is controlled by a few environment variables.

    * `ELIXIR_MAKE_TAR` - If set to `yes`, will produce a `.tar.gz`
      tarball along with the release.
  """

  # TODO: remove once we switch to the new mix build
  def new_mix_build?() do
    System.get_env("NEW_MIX_BUILD") == "1"
  end

  def project() do
    profile_info = check_profile!()
    version = pkg_vsn()

    if new_mix_build?() do
      [
        apps_path: "apps",
        erlc_options: erlc_options(profile_info, version),
        version: version,
        deps: deps(profile_info, version),
        releases: releases(),
        aliases: aliases()
      ]
    else
      # TODO: this check and clause will be removed when we switch to using mix as the
      # manager for all umbrella apps.
      [
        app: :emqx_mix,
        erlc_options: erlc_options(profile_info, version),
        version: version,
        deps: deps(profile_info, version),
        releases: releases(),
        aliases: aliases()
      ]
    end
  end

  @doc """
  Please try to add dependencies that used by a single umbrella application in the
  application's own `mix.exs` file, if possible.  If it's shared by more than one
  application, or if the dependency requires an `override: true` option, add a new clause
  to `common_dep/1` so that we centralize versions in this root `mix.exs` file as much as
  possible.

  Here, transitive dependencies from our app dependencies should be placed when there's a
  need to override them.  For example, since `jsone` is a dependency to `rocketmq` and to
  `erlavro`, which are both dependencies and not umbrella apps, we need to add the
  override here.  Also, there are cases where adding `override: true` to the umbrella
  application dependency simply won't satisfy mix.  In such cases, it's fine to add it
  here.
  """
  def deps(profile_info, version) do
    # we need several overrides here because dependencies specify
    # other exact versions, and not ranges.

    if new_mix_build?() do
      new_deps()
    else
      old_deps(profile_info, version)
    end
  end

  def new_deps() do
    common_deps() ++
      quicer_dep() ++
      jq_dep() ++
      extra_release_apps() ++
      overridden_deps()
  end

  ## TODO: this should be removed once we migrate the release build to mix
  defp old_deps(profile_info, version) do
    rebar3_umbrella_apps = emqx_apps(profile_info, version) ++ enterprise_deps(profile_info)

    common_deps() ++
      extra_release_apps() ++
      overridden_deps() ++
      jq_dep() ++
      quicer_dep() ++ rebar3_umbrella_apps
  end

  def overridden_deps() do
    [
      common_dep(:lc),
      # in conflict between typerefl and emqx_utils
      {:erlang_qq, github: "k32/erlang_qq", tag: "1.0.0", override: true},
      common_dep(:typerefl),
      common_dep(:ehttpc),
      common_dep(:gproc),
      common_dep(:jiffy),
      common_dep(:cowboy),
      common_dep(:esockd),
      common_dep(:rocksdb),
      common_dep(:ekka),
      common_dep(:gen_rpc),
      common_dep(:grpc),
      common_dep(:minirest),
      common_dep(:ecpool),
      common_dep(:replayq),
      # maybe forbid to fetch quicer
      common_dep(:emqtt),
      common_dep(:rulesql),
      common_dep(:telemetry),
      # in conflict by emqtt and hocon
      common_dep(:getopt),
      common_dep(:snabbkaffe),
      common_dep(:hocon),
      common_dep(:emqx_http_lib),
      common_dep(:jose),
      # in conflict by ehttpc and emqtt
      common_dep(:gun),
      # in conflict by emqx_connector and system_monitor
      common_dep(:epgsql),
      # in conflict by emqx and observer_cli
      {:recon, github: "ferd/recon", tag: "2.5.6", override: true},
      common_dep(:jsx),
      # in conflict by erlavro and rocketmq
      common_dep(:jsone),
      # dependencies of dependencies; we choose specific refs to match
      # what rebar3 chooses.
      # in conflict by gun and emqtt
      common_dep(:cowlib),
      # in conflict by cowboy_swagger and cowboy
      common_dep(:ranch),
      # in conflict by grpc and eetcd
      common_dep(:gpb),
      common_dep(:hackney),
      # set by hackney (dependency)
      {:ssl_verify_fun, "1.1.7", override: true},
      common_dep(:bcrypt),
      common_dep(:uuid),
      {:quickrand, github: "okeuday/quickrand", tag: "v2.0.6", override: true},
      common_dep(:ra),
      {:mimerl, "1.2.0", override: true},
      common_dep(:sasl_auth),
      # avlizer currently uses older :erlavro version
      common_dep(:erlavro),
      # in conflict by erlavro
      common_dep(:snappyer),
      common_dep(:crc32cer)
    ]
  end

  def extra_release_apps() do
    [
      common_dep(:redbug),
      common_dep(:observer_cli),
      common_dep(:system_monitor)
    ]
  end

  def common_dep(dep_name, overrides) do
    case common_dep(dep_name) do
      {^dep_name, opts} ->
        {dep_name, Keyword.merge(opts, overrides)}

      {^dep_name, tag, opts} when is_binary(tag) ->
        {dep_name, tag, Keyword.merge(opts, overrides)}
    end
  end

  def common_dep(:ekka), do: {:ekka, github: "emqx/ekka", tag: "0.20.0", override: true}
  def common_dep(:esockd), do: {:esockd, github: "emqx/esockd", tag: "5.13.0", override: true}
  def common_dep(:gproc), do: {:gproc, github: "emqx/gproc", tag: "0.9.0.1", override: true}
  def common_dep(:hocon), do: {:hocon, github: "emqx/hocon", tag: "0.45.1", override: true}
  def common_dep(:lc), do: {:lc, github: "emqx/lc", tag: "0.3.4", override: true}
  # in conflict by ehttpc and emqtt
  def common_dep(:gun), do: {:gun, "2.1.0", override: true}
  # in conflict by cowboy_swagger and cowboy
  def common_dep(:ranch), do: {:ranch, github: "emqx/ranch", tag: "1.8.1-emqx-1", override: true}

  def common_dep(:ehttpc),
    do: {:ehttpc, github: "emqx/ehttpc", tag: "0.7.1", override: true}

  def common_dep(:jiffy), do: {:jiffy, "1.1.2", override: true}

  def common_dep(:grpc),
    do:
      {:grpc,
       github: "emqx/grpc-erl", tag: "0.7.1", override: true, system_env: emqx_app_system_env()}

  def common_dep(:cowboy), do: {:cowboy, github: "emqx/cowboy", tag: "2.9.2", override: true}

  def common_dep(:hackney),
    do: {:hackney, github: "emqx/hackney", tag: "1.18.1-1", override: true}

  def common_dep(:jsone), do: {:jsone, github: "emqx/jsone", tag: "1.7.1", override: true}
  def common_dep(:ecpool), do: {:ecpool, github: "emqx/ecpool", tag: "0.6.1", override: true}
  def common_dep(:replayq), do: {:replayq, github: "emqx/replayq", tag: "0.3.12", override: true}
  def common_dep(:jsx), do: {:jsx, github: "talentdeficit/jsx", tag: "v3.1.0", override: true}
  # in conflict by emqtt and hocon
  def common_dep(:getopt), do: {:getopt, "1.0.2", override: true}
  def common_dep(:telemetry), do: {:telemetry, "1.3.0", override: true}
  # in conflict by grpc and eetcd
<<<<<<< HEAD
  def common_dep(:gpb), do: {:gpb, "4.21.1", override: true, runtime: false}
  def common_dep(:ra), do: {:ra, "2.15.0", override: true}
=======
  def common_dep(:gpb), do: {:gpb, "4.19.9", override: true, runtime: false}
  def common_dep(:ra), do: {:ra, github: "emqx/ra", tag: "v2.15.2-emqx-3", override: true}
>>>>>>> 22cad9c4

  # in conflict by emqx_connector and system_monitor
  def common_dep(:epgsql), do: {:epgsql, github: "emqx/epgsql", tag: "4.7.1.4", override: true}
  def common_dep(:sasl_auth), do: {:sasl_auth, "2.3.3", override: true}
  def common_dep(:gen_rpc), do: {:gen_rpc, github: "emqx/gen_rpc", tag: "3.4.1", override: true}

  def common_dep(:system_monitor),
    do: {:system_monitor, github: "ieQu1/system_monitor", tag: "3.0.6"}

  def common_dep(:uuid), do: {:uuid, github: "okeuday/uuid", tag: "v2.0.6", override: true}
  def common_dep(:redbug), do: {:redbug, github: "emqx/redbug", tag: "2.0.10"}
  def common_dep(:observer_cli), do: {:observer_cli, "1.8.2"}

  def common_dep(:jose),
    do: {:jose, github: "potatosalad/erlang-jose", tag: "1.11.2", override: true}

  def common_dep(:rulesql), do: {:rulesql, github: "emqx/rulesql", tag: "0.2.1"}

  def common_dep(:bcrypt),
    do: {:bcrypt, github: "emqx/erlang-bcrypt", tag: "0.6.3", override: true}

  def common_dep(:minirest),
    do: {:minirest, github: "emqx/minirest", tag: "1.4.4", override: true}

  # maybe forbid to fetch quicer
  def common_dep(:emqtt),
    do:
      {:emqtt,
       github: "emqx/emqtt", tag: "1.14.0", override: true, system_env: maybe_no_quic_env()}

  def common_dep(:typerefl),
    do: {:typerefl, github: "ieQu1/typerefl", tag: "0.9.6", override: true}

  def common_dep(:rocksdb),
    do: {:rocksdb, github: "emqx/erlang-rocksdb", tag: "1.8.0-emqx-6", override: true}

  def common_dep(:emqx_http_lib),
    do: {:emqx_http_lib, github: "emqx/emqx_http_lib", tag: "0.5.3", override: true}

  def common_dep(:cowlib),
    do: {:cowlib, "2.13.0", override: true}

  def common_dep(:snabbkaffe),
    do: {
      :snabbkaffe,
      ## without this, snabbkaffe is compiled with `-define(snk_kind, '$kind')`, which
      ## will basically make events in tests never match any predicates.
      github: "kafka4beam/snabbkaffe",
      tag: "1.0.10",
      override: true,
      system_env: emqx_app_system_env()
    }

  def common_dep(:ots_erl),
    do: {:ots_erl, github: "emqx/ots_erl", tag: "0.2.3", override: true}

  def common_dep(:influxdb),
    do: {:influxdb, github: "emqx/influxdb-client-erl", tag: "1.1.13", override: true}

  def common_dep(:wolff), do: {:wolff, "4.0.6"}
  def common_dep(:brod_gssapi), do: {:brod_gssapi, "0.1.3"}

  def common_dep(:kafka_protocol),
    do: {:kafka_protocol, "4.1.10", override: true}

  def common_dep(:brod), do: {:brod, "4.3.1"}
  ## TODO: remove `mix.exs` from `wolff` and remove this override
  ## TODO: remove `mix.exs` from `pulsar` and remove this override
  def common_dep(:snappyer), do: {:snappyer, "1.2.10", override: true}
  def common_dep(:crc32cer), do: {:crc32cer, "0.1.11", override: true}
  def common_dep(:jesse), do: {:jesse, github: "emqx/jesse", tag: "1.8.1.1"}

  def common_dep(:erlavro) do
    {:erlavro, github: "emqx/erlavro", tag: "2.10.2-emqx-1", override: true}
  end

  ###############################################################################################
  # BEGIN DEPRECATED FOR MIX BLOCK
  # These should be removed once we fully migrate to mix
  ###############################################################################################

  defp emqx_apps(profile_info, version) do
    apps = umbrella_apps(profile_info) ++ enterprise_apps(profile_info)
    set_emqx_app_system_env(apps, profile_info, version)
  end

  defp umbrella_apps(profile_info = %{release_type: release_type}) do
    enterprise_apps = enterprise_umbrella_apps(release_type)
    excluded_apps = excluded_apps(release_type)

    "apps/*"
    |> Path.wildcard()
    |> Enum.map(fn path ->
      app =
        path
        |> Path.basename()
        |> String.to_atom()

      {app, path: path, manager: :rebar3, override: true}
    end)
    |> Enum.reject(fn dep_spec ->
      dep_spec
      |> elem(0)
      |> then(&MapSet.member?(enterprise_apps, &1))
    end)
    |> Enum.reject(fn {app, _} ->
      case profile_info do
        %{edition_type: :enterprise} ->
          app == :emqx_telemetry

        _ ->
          false
      end
    end)
    |> Enum.reject(fn {app, _} -> app == :emqx_mix_utils end)
    |> Enum.reject(fn {app, _} -> app in excluded_apps end)
  end

  defp enterprise_apps(_profile_info = %{release_type: release_type, edition_type: :enterprise}) do
    Enum.map(enterprise_umbrella_apps(release_type), fn app_name ->
      path = "apps/#{app_name}"
      {app_name, path: path, manager: :rebar3, override: true}
    end)
  end

  defp enterprise_apps(_profile_info) do
    []
  end

  # need to remove those when listing `/apps/`...
  defp enterprise_umbrella_apps(:standard) do
    MapSet.new([
      :emqx_connector_aggregator,
      :emqx_bridge_kafka,
      :emqx_bridge_confluent,
      :emqx_bridge_gcp_pubsub,
      :emqx_bridge_cassandra,
      :emqx_bridge_opents,
      :emqx_bridge_dynamo,
      :emqx_bridge_es,
      :emqx_bridge_greptimedb,
      :emqx_bridge_hstreamdb,
      :emqx_bridge_influxdb,
      :emqx_bridge_iotdb,
      :emqx_bridge_matrix,
      :emqx_bridge_mongodb,
      :emqx_bridge_mysql,
      :emqx_bridge_pgsql,
      :emqx_bridge_redis,
      :emqx_bridge_rocketmq,
      :emqx_bridge_tdengine,
      :emqx_bridge_timescale,
      :emqx_bridge_sqlserver,
      :emqx_bridge_pulsar,
      :emqx_oracle,
      :emqx_bridge_oracle,
      :emqx_bridge_rabbitmq,
      :emqx_bridge_clickhouse,
      :emqx_ft,
      :emqx_license,
      :emqx_opentelemetry,
      :emqx_s3,
      :emqx_bridge_s3,
      :emqx_bridge_azure_blob_storage,
      :emqx_bridge_couchbase,
      :emqx_bridge_snowflake,
      :emqx_bridge_disk_log,
      :emqx_schema_registry,
      :emqx_schema_validation,
      :emqx_message_transformation,
      :emqx_enterprise,
      :emqx_bridge_kinesis,
      :emqx_bridge_azure_event_hub,
      :emqx_gcp_device,
      :emqx_dashboard_rbac,
      :emqx_dashboard_sso,
      :emqx_audit,
      :emqx_mt,
      :emqx_gateway_gbt32960,
      :emqx_gateway_ocpp,
      :emqx_gateway_jt808,
      :emqx_bridge_syskeeper,
      :emqx_ds_shared_sub,
      :emqx_auth_ext,
      :emqx_cluster_link,
      :emqx_ds_builtin_raft,
      :emqx_auth_kerberos,
      :emqx_bridge_datalayers,
      :emqx_bridge_tablestore,
      :emqx_auth_cinfo
    ])
  end

  defp enterprise_umbrella_apps(:platform) do
    MapSet.union(
      enterprise_umbrella_apps(:standard),
      MapSet.new([
        :emqx_fdb_ds,
        :emqx_fdb_cli,
        :emqx_fdb_management,
        :emqx_event_history,
        :emqx_ds_fdb_backend
      ])
    )
  end

  defp enterprise_deps(_profile_info = %{edition_type: :enterprise}) do
    [
      {:hstreamdb_erl, github: "hstreamdb/hstreamdb_erl", tag: "0.5.27+v0.18.1"},
      common_dep(:influxdb),
      common_dep(:wolff),
      common_dep(:kafka_protocol),
      common_dep(:brod_gssapi),
      common_dep(:brod),
      common_dep(:snappyer),
      common_dep(:crc32cer),
      {:opentsdb, github: "emqx/opentsdb-client-erl", tag: "v0.5.1", override: true},
      {:greptimedb,
       github: "GreptimeTeam/greptimedb-ingester-erl", tag: "v0.1.8", override: true},
      {:amqp_client, "4.0.3", override: true}
    ]
  end

  defp enterprise_deps(_profile_info) do
    []
  end

  defp set_emqx_app_system_env(apps, profile_info, version) do
    system_env = emqx_app_system_env(profile_info, version) ++ maybe_no_quic_env()

    Enum.map(
      apps,
      fn {app, opts} ->
        {app,
         Keyword.update(
           opts,
           :system_env,
           system_env,
           &Keyword.merge(&1, system_env)
         )}
      end
    )
  end

  def emqx_app_system_env(profile_info, version) do
    erlc_options(profile_info, version)
    |> dump_as_erl()
    |> then(&[{"ERL_COMPILER_OPTIONS", &1}])
  end

  def emqx_app_system_env() do
    k = {__MODULE__, :emqx_app_system_env}

    get_memoized(k, fn ->
      emqx_app_system_env(profile_info(), pkg_vsn())
    end)
  end

  ###############################################################################################
  # END DEPRECATED FOR MIX BLOCK
  ###############################################################################################

  defp erlc_options(%{edition_type: edition_type}, version) do
    [
      :debug_info,
      {:compile_info, [{:emqx_vsn, String.to_charlist(version)}]},
      {:d, :EMQX_RELEASE_EDITION, erlang_edition(edition_type)},
      {:d, :EMQX_ELIXIR},
      {:d, :EMQX_FLAVOR, get_emqx_flavor()},
      {:d, :snk_kind, :msg}
    ] ++
      singleton(test_env?(), {:d, :TEST}) ++
      singleton(not enable_quicer?(), {:d, :BUILD_WITHOUT_QUIC}) ++
      singleton(store_state_in_ds?(), {:d, :STORE_STATE_IN_DS, true})
  end

  defp store_state_in_ds?() do
    "1" == System.get_env("STORE_STATE_IN_DS")
  end

  defp singleton(false, _value), do: []
  defp singleton(true, value), do: [value]

  def profile_info() do
    k = {__MODULE__, :profile_info}
    get_memoized(k, &check_profile!/0)
  end

  def pkg_vsn() do
    k = {__MODULE__, :pkg_vsn}
    get_memoized(k, &do_pkg_vsn/0)
  end

  def common_deps() do
    if test_env?() do
      [
        {:bbmustache, "1.10.0"},
        {:cth_readable, "1.5.1"},
        {:proper, "1.4.0"},
        {:meck, "0.9.2"}
      ]
    else
      []
    end
  end

  def extra_applications() do
    k = {__MODULE__, :extra_applications}

    get_memoized(k, fn ->
      if test_env?() do
        [:eunit, :common_test, :dialyzer, :mnesia]
      else
        []
      end
    end)
  end

  def erlc_paths() do
    k = {__MODULE__, :erlc_paths}

    get_memoized(k, fn ->
      if test_env?() do
        ["src", "test"]
      else
        ["src"]
      end
    end)
  end

  def erlc_options() do
    k = {__MODULE__, :erlc_options}

    get_memoized(k, fn ->
      profile_info = profile_info()
      version = pkg_vsn()
      erlc_options(profile_info, version)
    end)
  end

  def test_env?() do
    k = {__MODULE__, :test_env?}

    get_memoized(k, fn ->
      env = to_string(Mix.env())
      System.get_env("TEST") == "1" || env =~ ~r/-test$/
    end)
  end

  defp set_test_env!(test_env?) do
    k = {__MODULE__, :test_env?}
    :persistent_term.put(k, test_env?)
  end

  defp get_memoized(k, compute_fn) do
    case :persistent_term.get(k, :undefined) do
      :undefined ->
        res = compute_fn.()
        :persistent_term.put(k, res)
        res

      res ->
        res
    end
  end

  def maybe_no_quic_env() do
    if not enable_quicer?() do
      [{"BUILD_WITHOUT_QUIC", "true"}]
    else
      []
    end
  end

  defp releases() do
    [
      emqx: fn ->
        %{
          release_type: release_type,
          package_type: package_type,
          edition_type: edition_type
        } = check_profile!()

        base_steps = [
          &merge_config/1,
          &make_docs/1,
          :assemble,
          &create_RELEASES/1,
          &copy_files(&1, release_type, package_type, edition_type),
          &copy_escript(&1, "nodetool"),
          &copy_escript(&1, "install_upgrade.escript")
        ]

        steps =
          if System.get_env("ELIXIR_MAKE_TAR") == "yes" do
            base_steps ++ [&prepare_tar_overlays/1, :tar]
          else
            base_steps
          end

        [
          applications: applications(release_type, edition_type),
          skip_mode_validation_for: [
            :lc,
            :emqx_mix,
            :emqx_machine,
            :emqx_gateway,
            :emqx_gateway_stomp,
            :emqx_gateway_mqttsn,
            :emqx_gateway_coap,
            :emqx_gateway_lwm2m,
            :emqx_gateway_exproto,
            :emqx_dashboard,
            :emqx_dashboard_sso,
            :emqx_audit,
            :emqx_mt,
            :emqx_resource,
            :emqx_connector,
            :emqx_exhook,
            :emqx_bridge,
            :emqx_bridge_mqtt,
            :emqx_modules,
            :emqx_management,
            :emqx_retainer,
            :emqx_prometheus,
            :emqx_rule_engine,
            :emqx_auto_subscribe,
            :emqx_slow_subs,
            :emqx_plugins,
            :emqx_ft,
            :emqx_s3,
            :emqx_opentelemetry,
            :emqx_durable_storage,
            :emqx_ds_builtin_local,
            :emqx_ds_builtin_raft,
            :rabbit_common,
            :emqx_eviction_agent,
            :emqx_node_rebalance
          ],
          steps: steps,
          strip_beams: false
        ]
      end
    ]
  end

  def applications(release_type, edition_type) do
    {:ok,
     [
       %{
         db_apps: db_apps,
         system_apps: system_apps,
         common_business_apps: common_business_apps,
         ee_business_apps: ee_business_apps,
         ce_business_apps: ce_business_apps
       }
     ]} = :file.consult("apps/emqx_machine/priv/reboot_lists.eterm")

    edition_specific_apps =
      if edition_type == :enterprise do
        ee_business_apps
      else
        ce_business_apps
      end

    business_apps = common_business_apps ++ edition_specific_apps

    excluded_apps = excluded_apps(release_type)

    system_apps =
      Enum.map(system_apps, fn app ->
        if is_atom(app), do: {app, :permanent}, else: app
      end)

    db_apps = Enum.map(db_apps, &{&1, :load})
    business_apps = Enum.map(business_apps, &{&1, :load})

    [system_apps, db_apps, [emqx_ctl: :permanent, emqx_machine: :permanent], business_apps]
    |> List.flatten()
    |> Keyword.reject(fn {app, _type} ->
      app in excluded_apps ||
        (edition_type == :enterprise && app == :emqx_telemetry)
    end)
  end

  defp excluded_apps(:standard) do
    %{
      mnesia_rocksdb: enable_rocksdb?(),
      quicer: enable_quicer?(),
      jq: enable_jq?(),
      observer: is_app?(:observer),
      emqx_fdb_ds: false,
      emqx_fdb_cli: false,
      emqx_fdb_management: false,
      emqx_event_history: false,
      emqx_ds_fdb_backend: false
    }
    |> Enum.reject(&elem(&1, 1))
    |> Enum.map(&elem(&1, 0))
  end

  defp excluded_apps(:platform) do
    %{
      mnesia_rocksdb: enable_rocksdb?(),
      quicer: enable_quicer?(),
      jq: enable_jq?(),
      observer: is_app?(:observer)
    }
    |> Enum.reject(&elem(&1, 1))
    |> Enum.map(&elem(&1, 0))
  end

  defp is_app?(name) do
    case Application.load(name) do
      :ok ->
        true

      {:error, {:already_loaded, _}} ->
        true

      _ ->
        false
    end
  end

  def check_profile!() do
    valid_envs = [
      :emqx,
      :"emqx-test",
      :"emqx-pkg",
      :"emqx-enterprise",
      :"emqx-enterprise-test",
      :"emqx-enterprise-pkg"
    ]

    if Mix.env() == :dev do
      env_profile = System.get_env("PROFILE")

      if env_profile do
        # copy from PROFILE env var
        System.get_env("PROFILE")
        |> String.to_atom()
        |> Mix.env()
      else
        Mix.shell().info([
          :yellow,
          "Warning: env var PROFILE is unset; defaulting to emqx"
        ])

        Mix.env(:emqx)
      end
    end

    if Mix.env() not in valid_envs do
      formatted_envs =
        valid_envs
        |> Enum.map(&"  * #{&1}")
        |> Enum.join("\n")

      Mix.raise("""
      Invalid env #{Mix.env()}.  Valid options are:
      #{formatted_envs}
      """)
    end

    mix_env = Mix.env()

    {
      release_type,
      package_type,
      edition_type
    } =
      case mix_env do
        :dev ->
          {:standard, :bin, :community}

        :emqx ->
          {:standard, :bin, :community}

        :"emqx-test" ->
          {:standard, :bin, :community}

        :"emqx-enterprise" ->
          {:standard, :bin, :enterprise}

        :"emqx-enterprise-test" ->
          {:standard, :bin, :enterprise}

        :"emqx-pkg" ->
          {:standard, :pkg, :community}

        :"emqx-enterprise-pkg" ->
          {:standard, :pkg, :enterprise}
      end

    test? = to_string(mix_env) =~ ~r/-test$/ || test_env?()

    normalize_env!(test?)

    # Mix.debug(true)

    if Mix.debug?() do
      Mix.shell().info([
        :blue,
        "mix_env: #{Mix.env()}",
        "; release type: #{release_type}",
        "; package type: #{package_type}",
        "; edition type: #{edition_type}",
        "; test env?: #{test?}"
      ])
    end

    test? = to_string(mix_env) =~ ~r/-test$/ || test_env?()

    normalize_env!(test?)

    # Mix.debug(true)

    if Mix.debug?() do
      Mix.shell().info([
        :blue,
        "mix_env: #{Mix.env()}",
        "; release type: #{release_type}",
        "; package type: #{package_type}",
        "; edition type: #{edition_type}",
        "; test env?: #{test?}"
      ])
    end

    %{
      release_type: release_type,
      package_type: package_type,
      edition_type: edition_type,
      test?: test?
    }
  end

  #############################################################################
  #  Custom Steps
  #############################################################################

  # Gathers i18n files and merge them before producing docs and schemas.
  defp merge_config(release) do
    {_, 0} = System.cmd("bash", ["-c", "./scripts/merge-config.escript"])
    release
  end

  defp make_docs(release) do
    profile = System.get_env("MIX_ENV")
    os_cmd("build", [profile, "docs"])
    release
  end

  defp copy_files(release, release_type, package_type, edition_type) do
    overwrite? = Keyword.get(release.options, :overwrite, false)

    bin = Path.join(release.path, "bin")
    etc = Path.join(release.path, "etc")
    log = Path.join(release.path, "log")
    plugins = Path.join(release.path, "plugins")

    Mix.Generator.create_directory(bin)
    Mix.Generator.create_directory(etc)
    Mix.Generator.create_directory(log)
    Mix.Generator.create_directory(plugins)
    Mix.Generator.create_directory(Path.join(etc, "certs"))

    Enum.each(
      ["mnesia", "configs", "patches", "scripts"],
      fn dir ->
        path = Path.join([release.path, "data", dir])
        Mix.Generator.create_directory(path)
      end
    )

    Mix.Generator.copy_file(
      "apps/emqx_auth/etc/acl.conf",
      Path.join(etc, "acl.conf"),
      force: overwrite?
    )

    # required by emqx_auth
    File.cp_r!(
      "apps/emqx/etc/certs",
      Path.join(etc, "certs")
    )

    profile = System.get_env("MIX_ENV")

    File.cp_r!(
      "rel/config/examples",
      Path.join(etc, "examples"),
      force: overwrite?
    )

    # copy /rel/config/ee-examples if profile is enterprise
    case profile do
      "emqx-enterprise" ->
        File.cp_r!(
          "rel/config/ee-examples",
          Path.join(etc, "examples"),
          force: overwrite?
        )

      _ ->
        :ok
    end

    # this is required by the produced escript / nodetool
    Mix.Generator.copy_file(
      Path.join(release.version_path, "start_clean.boot"),
      Path.join(bin, "no_dot_erlang.boot"),
      force: overwrite?
    )

    assigns = template_vars(release, release_type, package_type, edition_type)

    # This is generated by `scripts/merge-config.escript` or `make merge-config`
    # So, this should be run before the release.
    # TODO: run as a "compiler" step???
    render_template(
      "apps/emqx_conf/etc/emqx.conf.all",
      assigns,
      Path.join(etc, "emqx.conf")
    )

    render_template(
      "apps/emqx_conf/etc/base.hocon",
      assigns,
      Path.join(etc, "base.hocon")
    )

    render_template(
      "rel/emqx_vars",
      assigns,
      Path.join([release.path, "releases", "emqx_vars"])
    )

    vm_args_template_path =
      case release_type do
        _ ->
          "apps/emqx/etc/vm.args.cloud"
      end

    render_template(
      vm_args_template_path,
      assigns,
      [
        Path.join(etc, "vm.args"),
        Path.join(release.version_path, "vm.args")
      ]
    )

    for name <- [
          "emqx",
          "emqx_ctl"
        ] do
      Mix.Generator.copy_file(
        "bin/#{name}",
        Path.join(bin, name),
        force: overwrite?
      )

      # Files with the version appended are expected by the release
      # upgrade script `install_upgrade.escript`
      Mix.Generator.copy_file(
        Path.join(bin, name),
        Path.join(bin, name <> "-#{release.version}"),
        force: overwrite?
      )
    end

    for base_name <- ["emqx", "emqx_ctl"],
        suffix <- ["", "-#{release.version}"] do
      name = base_name <> suffix
      File.chmod!(Path.join(bin, name), 0o755)
    end

    Mix.Generator.copy_file(
      "bin/node_dump",
      Path.join(bin, "node_dump"),
      force: overwrite?
    )

    File.chmod!(Path.join(bin, "node_dump"), 0o755)

    Mix.Generator.copy_file(
      "bin/emqx_cluster_rescue",
      Path.join(bin, "emqx_cluster_rescue"),
      force: overwrite?
    )

    File.chmod!(Path.join(bin, "emqx_cluster_rescue"), 0o755)

    Mix.Generator.copy_file(
      "bin/emqx_fw",
      Path.join(bin, "emqx_fw"),
      force: overwrite?
    )

    File.chmod!(Path.join(bin, "emqx_fw"), 0o755)

    render_template(
      "rel/BUILD_INFO",
      assigns,
      Path.join(release.version_path, "BUILD_INFO")
    )

    release
  end

  defp render_template(template, assigns, target) when is_binary(target) do
    render_template(template, assigns, [target])
  end

  defp render_template(template, assigns, tartgets) when is_list(tartgets) do
    rendered =
      File.read!(template)
      |> from_rebar_to_eex_template()
      |> EEx.eval_string(assigns)

    for target <- tartgets do
      File.write!(target, rendered)
    end
  end

  # needed by nodetool and by release_handler
  defp create_RELEASES(release) do
    apps =
      Enum.map(release.applications, fn {app_name, app_props} ->
        app_vsn = Keyword.fetch!(app_props, :vsn)

        app_path =
          "./lib"
          |> Path.join("#{app_name}-#{app_vsn}")
          |> to_charlist()

        {app_name, app_vsn, app_path}
      end)

    release_entry = [
      {
        :release,
        to_charlist(release.name),
        to_charlist(release.version),
        release.erts_version,
        apps,
        :permanent
      }
    ]

    release.path
    |> Path.join("releases")
    |> Path.join("RELEASES")
    |> File.open!([:write, :utf8], fn handle ->
      IO.puts(handle, "%% coding: utf-8")
      :io.format(handle, ~c"~tp.~n", [release_entry])
    end)

    release
  end

  defp copy_escript(release, escript_name) do
    [shebang, rest] =
      "bin/#{escript_name}"
      |> File.read!()
      |> String.split("\n", parts: 2)

    # the elixir version of escript + start.boot required the boot_var
    # RELEASE_LIB to be defined.
    # enable-feature is not required when 1.6.x
    boot_var = "%%!-boot_var RELEASE_LIB $RUNNER_ROOT_DIR/lib -enable-feature maybe_expr"

    # Files with the version appended are expected by the release
    # upgrade script `install_upgrade.escript`
    Enum.each(
      [escript_name, escript_name <> "-" <> release.version],
      fn name ->
        path = Path.join([release.path, "bin", name])
        File.write!(path, [shebang, "\n", boot_var, "\n", rest])
      end
    )

    release
  end

  # The `:tar` built-in step in Mix Release does not currently add the
  # `etc` directory into the resulting tarball.  The workaround is to
  # add those to the `:overlays` key before running `:tar`.
  # See: https://hexdocs.pm/mix/1.13.4/Mix.Release.html#__struct__/0
  defp prepare_tar_overlays(release) do
    Map.update!(
      release,
      :overlays,
      &[
        "etc",
        "data",
        "plugins",
        "bin/node_dump"
        | &1
      ]
    )
  end

  #############################################################################
  #  Helper functions
  #############################################################################

  defp template_vars(release, release_type, :bin = _package_type, edition_type) do
    [
      emqx_default_erlang_cookie: default_cookie(),
      emqx_configuration_doc: emqx_configuration_doc(edition_type, :root),
      emqx_configuration_doc_log: emqx_configuration_doc(edition_type, :log),
      platform_data_dir: "data",
      platform_etc_dir: "etc",
      platform_plugins_dir: "plugins",
      runner_bin_dir: "$RUNNER_ROOT_DIR/bin",
      emqx_etc_dir: "$RUNNER_ROOT_DIR/etc",
      runner_lib_dir: "$RUNNER_ROOT_DIR/lib",
      runner_log_dir: "$RUNNER_ROOT_DIR/log",
      runner_user: "",
      release_version: release.version,
      erts_vsn: release.erts_version,
      # FIXME: this is empty in `make emqx` ???
      erl_opts: "",
      emqx_description: emqx_description(release_type, edition_type),
      emqx_schema_mod: emqx_schema_mod(edition_type),
      is_elixir: "yes",
      is_enterprise: if(edition_type == :enterprise, do: "yes", else: "no")
    ] ++ build_info()
  end

  defp template_vars(release, release_type, :pkg = _package_type, edition_type) do
    [
      emqx_default_erlang_cookie: default_cookie(),
      emqx_configuration_doc: emqx_configuration_doc(edition_type, :root),
      emqx_configuration_doc_log: emqx_configuration_doc(edition_type, :log),
      platform_data_dir: "/var/lib/emqx",
      platform_etc_dir: "/etc/emqx",
      platform_plugins_dir: "/var/lib/emqx/plugins",
      runner_bin_dir: "/usr/bin",
      emqx_etc_dir: "/etc/emqx",
      runner_lib_dir: "$RUNNER_ROOT_DIR/lib",
      runner_log_dir: "/var/log/emqx",
      runner_user: "emqx",
      release_version: release.version,
      erts_vsn: release.erts_version,
      # FIXME: this is empty in `make emqx` ???
      erl_opts: "",
      emqx_description: emqx_description(release_type, edition_type),
      emqx_schema_mod: emqx_schema_mod(edition_type),
      is_elixir: "yes",
      is_enterprise: if(edition_type == :enterprise, do: "yes", else: "no")
    ] ++ build_info()
  end

  defp default_cookie() do
    "emqx50elixir"
  end

  defp emqx_description(release_type, edition_type) do
    case {release_type, edition_type} do
      {_, :enterprise} ->
        case get_emqx_flavor() do
          :official ->
            "EMQX Enterprise"

          flavor ->
            "EMQX Enterprise(#{flavor})"
        end

      {_, :community} ->
        "EMQX"
    end
  end

  defp emqx_configuration_doc(:enterprise, :root),
    do: "https://docs.emqx.com/en/enterprise/latest/configuration/configuration.html"

  defp emqx_configuration_doc(:enterprise, :log),
    do: "https://docs.emqx.com/en/enterprise/latest/configuration/logs.html"

  defp emqx_configuration_doc(:community, :root),
    do: "https://www.emqx.io/docs/en/latest/configuration/configuration.html"

  defp emqx_configuration_doc(:community, :log),
    do: "https://www.emqx.io/docs/en/latest/configuration/logs.html"

  defp emqx_schema_mod(:enterprise), do: :emqx_enterprise_schema
  defp emqx_schema_mod(:community), do: :emqx_conf_schema

  def jq_dep() do
    if enable_jq?(),
      do: [{:jq, github: "emqx/jq", tag: "v0.3.12", override: true}],
      else: []
  end

  def quicer_dep() do
    if enable_quicer?(),
      # in conflict with emqx and emqtt
      do: [
        {:quicer, github: "emqx/quic", tag: "0.2.3", override: true}
      ],
      else: []
  end

  defp enable_jq?() do
    not Enum.any?([
      build_without_jq?()
    ])
  end

  def enable_quicer?() do
    "1" == System.get_env("BUILD_WITH_QUIC") or
      not build_without_quic?()
  end

  def get_emqx_flavor() do
    case System.get_env("EMQX_FLAVOR") do
      nil -> :official
      "" -> :official
      flavor -> String.to_atom(flavor)
    end
  end

  defp enable_rocksdb?() do
    not Enum.any?([
      raspbian?(),
      build_without_rocksdb?()
    ])
  end

  defp do_pkg_vsn() do
    %{edition_type: edition_type} = check_profile!()
    basedir = Path.dirname(__ENV__.file)
    script = Path.join(basedir, "pkg-vsn.sh")
    os_cmd(script, [Atom.to_string(edition_type)])
  end

  defp os_cmd(script, args) do
    {str, 0} = System.cmd("bash", [script | args])
    String.trim(str)
  end

  defp raspbian?() do
    os_cmd("./scripts/get-distro.sh", []) =~ "raspbian"
  end

  defp build_without_jq?() do
    opt = System.get_env("BUILD_WITHOUT_JQ", "false")

    String.downcase(opt) != "false"
  end

  def build_without_quic?() do
    opt = System.get_env("BUILD_WITHOUT_QUIC", "false")

    String.downcase(opt) != "false"
  end

  defp build_without_rocksdb?() do
    opt = System.get_env("BUILD_WITHOUT_ROCKSDB", "false")

    String.downcase(opt) != "false"
  end

  defp from_rebar_to_eex_template(str) do
    # we must not consider surrounding space in the template var name
    # because some help strings contain informative variables that
    # should not be interpolated, and those have no spaces.
    Regex.replace(
      ~r/\{\{ ([a-zA-Z0-9_]+) \}\}/,
      str,
      "<%= \\g{1} %>"
    )
  end

  defp build_info() do
    [
      build_info_arch: to_string(:erlang.system_info(:system_architecture)),
      build_info_wordsize: wordsize(),
      build_info_os: os_cmd("./scripts/get-distro.sh", []),
      build_info_erlang: otp_release(),
      build_info_elixir: System.version(),
      build_info_relform: System.get_env("EMQX_REL_FORM", "tgz")
    ]
  end

  # https://github.com/erlang/rebar3/blob/e3108ac187b88fff01eca6001a856283a3e0ec87/src/rebar_utils.erl#L142
  defp wordsize() do
    size =
      try do
        :erlang.system_info({:wordsize, :external})
      rescue
        ErlangError ->
          :erlang.system_info(:wordsize)
      end

    to_string(8 * size)
  end

  defp normalize_env!(test_env?) do
    env =
      case Mix.env() do
        :dev ->
          :emqx

        env ->
          env
      end

    if test_env? do
      ensure_test_mix_env!()
    end

    Mix.env(env)
  end

  # As from Erlang/OTP 17, the OTP release number corresponds to the
  # major OTP version number. No erlang:system_info() argument gives
  # the exact OTP version.
  # https://www.erlang.org/doc/man/erlang.html#system_info_otp_release
  # https://github.com/erlang/rebar3/blob/e3108ac187b88fff01eca6001a856283a3e0ec87/src/rebar_utils.erl#L572-L577
  defp otp_release() do
    major_version = System.otp_release()
    root_dir = to_string(:code.root_dir())

    [root_dir, "releases", major_version, "OTP_VERSION"]
    |> Path.join()
    |> File.read()
    |> case do
      {:error, _} ->
        major_version

      {:ok, version} ->
        version
        |> String.trim()
        |> String.split("**")
        |> List.first()
    end
  end

  defp dump_as_erl(term) do
    term
    |> then(&:io_lib.format("~0p", [&1]))
    |> :erlang.iolist_to_binary()
  end

  defp erlang_edition(:community), do: :ce
  defp erlang_edition(:enterprise), do: :ee

  defp aliases() do
    [
      ct: &do_ct/1,
      eunit: &do_eunit/1,
      proper: &do_proper/1,
      dialyzer: &do_dialyzer/1
    ]
  end

  defp do_ct(args) do
    IO.inspect(args)
    Mix.shell().info("testing")

    ensure_test_mix_env!()
    set_test_env!(true)

    Mix.Task.run("emqx.ct", args)
  end

  defp do_eunit(args) do
    ensure_test_mix_env!()
    set_test_env!(true)
    Mix.Task.run("emqx.eunit", args)
  end

  defp do_proper(args) do
    ensure_test_mix_env!()
    set_test_env!(true)
    Mix.Task.run("emqx.proper", args)
  end

  defp do_dialyzer(args) do
    Mix.Task.run("emqx.dialyzer", args)
  end

  defp ensure_test_mix_env!() do
    Mix.env()
    |> to_string()
    |> then(fn env ->
      if String.ends_with?(env, "-test") do
        env
      else
        env <> "-test"
      end
    end)
    |> String.to_atom()
    |> Mix.env()
  end
end<|MERGE_RESOLUTION|>--- conflicted
+++ resolved
@@ -218,13 +218,8 @@
   def common_dep(:getopt), do: {:getopt, "1.0.2", override: true}
   def common_dep(:telemetry), do: {:telemetry, "1.3.0", override: true}
   # in conflict by grpc and eetcd
-<<<<<<< HEAD
   def common_dep(:gpb), do: {:gpb, "4.21.1", override: true, runtime: false}
-  def common_dep(:ra), do: {:ra, "2.15.0", override: true}
-=======
-  def common_dep(:gpb), do: {:gpb, "4.19.9", override: true, runtime: false}
   def common_dep(:ra), do: {:ra, github: "emqx/ra", tag: "v2.15.2-emqx-3", override: true}
->>>>>>> 22cad9c4
 
   # in conflict by emqx_connector and system_monitor
   def common_dep(:epgsql), do: {:epgsql, github: "emqx/epgsql", tag: "4.7.1.4", override: true}
