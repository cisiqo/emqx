%%--------------------------------------------------------------------
%% Copyright (c) 2020-2021 EMQ Technologies Co., Ltd. All Rights Reserved.
%%
%% Licensed under the Apache License, Version 2.0 (the "License");
%% you may not use this file except in compliance with the License.
%% You may obtain a copy of the License at
%%
%%     http://www.apache.org/licenses/LICENSE-2.0
%%
%% Unless required by applicable law or agreed to in writing, software
%% distributed under the License is distributed on an "AS IS" BASIS,
%% WITHOUT WARRANTIES OR CONDITIONS OF ANY KIND, either express or implied.
%% See the License for the specific language governing permissions and
%% limitations under the License.
%%--------------------------------------------------------------------

-module(emqx_statsd_api).

-behaviour(minirest_api).

-include("emqx_statsd.hrl").

-import(emqx_mgmt_util, [ schema/1
                        , bad_request/0]).

-export([api_spec/0]).

-export([ statsd/2
        ]).

api_spec() ->
    {statsd_api(), []}.

conf_schema() ->
    emqx_mgmt_api_configs:gen_schema(emqx:get_raw_config([statsd])).

statsd_api() ->
    Metadata = #{
        get => #{
            description => <<"Get statsd info">>,
            responses => #{<<"200">> => schema(conf_schema())}
        },
        put => #{
            description => <<"Update Statsd">>,
            'requestBody' => schema(conf_schema()),
            responses => #{
                <<"200">> => schema(conf_schema()),
                <<"400">> => bad_request()
            }
        }
    },
    [{"/statsd", Metadata, statsd}].

statsd(get, _Params) ->
    {200, emqx:get_raw_config([<<"statsd">>], #{})};

statsd(put, #{body := Body}) ->
    case emqx:update_config([statsd],
                            Body,
                            #{rawconf_with_defaults => true, override_to => cluster}) of
        {ok, #{raw_config := NewConfig, config := Config}} ->
<<<<<<< HEAD
            _ = case maps:get(<<"enable">>, Body) of
                true ->
                    _ = emqx_statsd_sup:stop_child(?APP),
                    emqx_statsd_sup:start_child(?APP, maps:get(config, Config));
                false ->
                    _ = emqx_statsd_sup:stop_child(?APP)
=======
            _ = emqx_statsd_sup:stop_child(?APP),
            case maps:get(<<"enable">>, Body) of
                true -> emqx_statsd_sup:start_child(?APP, maps:get(config, Config));
                false -> ok
>>>>>>> 2259f3ba
            end,
            {200, NewConfig};
        {error, Reason} ->
            Message = list_to_binary(io_lib:format("Update config failed ~p", [Reason])),
            {500, 'INTERNAL_ERROR', Message}
    end.<|MERGE_RESOLUTION|>--- conflicted
+++ resolved
@@ -59,19 +59,10 @@
                             Body,
                             #{rawconf_with_defaults => true, override_to => cluster}) of
         {ok, #{raw_config := NewConfig, config := Config}} ->
-<<<<<<< HEAD
-            _ = case maps:get(<<"enable">>, Body) of
-                true ->
-                    _ = emqx_statsd_sup:stop_child(?APP),
-                    emqx_statsd_sup:start_child(?APP, maps:get(config, Config));
-                false ->
-                    _ = emqx_statsd_sup:stop_child(?APP)
-=======
             _ = emqx_statsd_sup:stop_child(?APP),
             case maps:get(<<"enable">>, Body) of
                 true -> emqx_statsd_sup:start_child(?APP, maps:get(config, Config));
                 false -> ok
->>>>>>> 2259f3ba
             end,
             {200, NewConfig};
         {error, Reason} ->
