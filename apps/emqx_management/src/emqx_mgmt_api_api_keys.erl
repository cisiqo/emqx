--- conflicted
+++ resolved
@@ -193,13 +193,9 @@
     } = App,
     ExpiredAt = ensure_expired_at(App),
     Desc = unicode:characters_to_binary(Desc0, unicode),
-<<<<<<< HEAD
     Role = maps:get(<<"role">>, App, ?ROLE_API_DEFAULT),
+    %% create api_key with random api_key and api_secret from Dashboard
     case emqx_mgmt_auth:create(Name, Enable, ExpiredAt, Desc, Role) of
-=======
-    %% create api_key with random api_key and api_secret from Dashboard
-    case emqx_mgmt_auth:create(Name, Enable, ExpiredAt, Desc) of
->>>>>>> 788698f1
         {ok, NewApp} ->
             {200, emqx_mgmt_auth:format(NewApp)};
         {error, Reason} ->
