%% -*- mode: erlang -*-
{application, emqx_management, [
    {description, "EMQX Management API and CLI"},
    % strict semver, bump manually!
<<<<<<< HEAD
    {vsn, "5.0.6"},
=======
    {vsn, "5.0.7"},
>>>>>>> 155d4a98
    {modules, []},
    {registered, [emqx_management_sup]},
    {applications, [kernel, stdlib, emqx_plugins, minirest, emqx]},
    {mod, {emqx_mgmt_app, []}},
    {env, []},
    {licenses, ["Apache-2.0"]},
    {maintainers, ["EMQX Team <contact@emqx.io>"]},
    {links, [
        {"Homepage", "https://emqx.io/"},
        {"Github", "https://github.com/emqx/emqx-management"}
    ]}
]}.<|MERGE_RESOLUTION|>--- conflicted
+++ resolved
@@ -2,11 +2,7 @@
 {application, emqx_management, [
     {description, "EMQX Management API and CLI"},
     % strict semver, bump manually!
-<<<<<<< HEAD
-    {vsn, "5.0.6"},
-=======
-    {vsn, "5.0.7"},
->>>>>>> 155d4a98
+    {vsn, "5.0.8"},
     {modules, []},
     {registered, [emqx_management_sup]},
     {applications, [kernel, stdlib, emqx_plugins, minirest, emqx]},
