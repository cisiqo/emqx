%%--------------------------------------------------------------------
%% Copyright (c) 2020-2022 EMQ Technologies Co., Ltd. All Rights Reserved.
%%
%% Licensed under the Apache License, Version 2.0 (the "License");
%% you may not use this file except in compliance with the License.
%% You may obtain a copy of the License at
%%
%%     http://www.apache.org/licenses/LICENSE-2.0
%%
%% Unless required by applicable law or agreed to in writing, software
%% distributed under the License is distributed on an "AS IS" BASIS,
%% WITHOUT WARRANTIES OR CONDITIONS OF ANY KIND, either express or implied.
%% See the License for the specific language governing permissions and
%% limitations under the License.
%%--------------------------------------------------------------------

-module(emqx_webhook_data_export_import_SUITE).
-include_lib("eunit/include/eunit.hrl").
-include_lib("emqx_rule_engine/include/rule_engine.hrl").
-compile([export_all, nowarn_export_all]).

% -define(EMQX_ENTERPRISE, true).

%%--------------------------------------------------------------------
%% Setups
%%--------------------------------------------------------------------
all() ->
    emqx_ct:all(?MODULE).

init_per_suite(Cfg) ->
    ekka_mnesia:start(),
    ok = emqx_dashboard_admin:mnesia(boot),
    application:load(emqx_modules),
    application:load(emqx_web_hook),
    emqx_ct_helpers:start_apps([emqx_rule_engine, emqx_management]),
    application:ensure_all_started(emqx_dashboard),
    ok = emqx_rule_registry:mnesia(boot),
    ok = emqx_rule_engine:load_providers(),
    Cfg.

end_per_suite(Cfg) ->
    application:stop(emqx_dashboard),
    emqx_ct_helpers:stop_apps([emqx_management, emqx_rule_engine]),
    Cfg.

get_data_path() ->
    emqx_ct_helpers:deps_path(emqx_management, "test/emqx_webhook_data_export_import_SUITE_data/").

remove_resource(Id) ->
    emqx_rule_registry:remove_resource(Id),
    emqx_rule_registry:remove_resource_params(Id).

<<<<<<< HEAD
import(FilePath0, Version) ->
    Filename = filename:basename(FilePath0),
    FilePath = filename:join([get_data_path(), FilePath0]),
    {ok, Bin} = file:read_file(FilePath),
    ok = emqx_mgmt_data_backup:upload_backup_file(Filename, Bin),
=======
import_and_check(Filename, Version) ->
    {ok, #{code := 0}} = emqx_mgmt_api_data:import(#{}, [{<<"filename">>, Filename}]),
>>>>>>> 49a5862a
    lists:foreach(fun(#resource{id = Id, config = Config} = _Resource) ->
        case Id of
            <<"webhook">> ->
                test_utils:resource_is_alive(Id),
                handle_config(Config, Version),
                remove_resource(Id);
            _ -> ok
        end
    end, emqx_rule_registry:get_resources()).

upload_import_export_list_download(NameVsnTable) ->
    lists:foreach(fun({Filename0, Vsn}) ->
            Filename = unicode:characters_to_binary(Filename0),
            FullPath = filename:join([get_data_path(), Filename]),
            ct:pal("testing upload_import_export_list_download for file: ~ts, version: ~p", [FullPath, Vsn]),
            %% upload
            {ok, FileCnt} = file:read_file(FullPath),
            {ok, #{code := 0}} = emqx_mgmt_api_data:upload(#{},
                [{<<"filename">>, Filename}, {<<"file">>, FileCnt}]),
            %% import
            ok = import_and_check(Filename, Vsn),
            %% export
            {ok, #{data := #{created_at := CAt, filename := FName, size := Size}}}
                = emqx_mgmt_api_data:export(#{}, []),
            ?assert(true, is_binary(CAt)),
            ?assert(true, is_binary(FName)),
            ?assert(true, is_integer(Size)),
            %% list exported files
            lists:foreach(fun({Seconds, Content}) ->
                    ?assert(true, is_integer(Seconds)),
                    ?assert(true, is_binary(proplists:get_value(filename, Content))),
                    ?assert(true, is_binary(proplists:get_value(created_at, Content))),
                    ?assert(true, is_integer(proplists:get_value(size, Content)))
                end, emqx_mgmt_api_data:get_list_exported()),
            %% download
            ?assertMatch({ok, #{filename := FName}},
                emqx_mgmt_api_data:download(#{filename => FName}, []))
        end, NameVsnTable).

%%--------------------------------------------------------------------
%% Cases
%%--------------------------------------------------------------------
-ifdef(EMQX_ENTERPRISE).

t_upload_import_export_list_download(_) ->
    NameVsnTable = [
        {"ee4010.json", ee4010},
        {"ee410.json", ee410},
        {"ee411.json", ee411},
        {"ee420.json", ee420},
        {"ee425.json", ee425},
        {"ee430.json", ee430},
        {"ee430-中文.json", ee430}
    ],
    upload_import_export_list_download(NameVsnTable).

%%--------------------------------------------------------------------
%% handle_config
%%--------------------------------------------------------------------
handle_config(Config, 409) ->
    handle_config(Config, 422);

handle_config(Config, 415) ->
    handle_config(Config, 422);

handle_config(Config, 422) ->
    ?assertEqual(<<"http://www.emqx.io">>, maps:get(<<"url">>, Config)),
    ?assertEqual(<<"POST">>, maps:get(<<"method">>, Config)),
    ?assertEqual(#{"k" => "v"}, maps:get(<<"headers">>, Config));

handle_config(Config, 423) ->
    ?assertEqual(<<"http://www.emqx.io">>, maps:get(<<"url">>, Config)),
    ?assertEqual(<<"POST">>, maps:get(<<"method">>, Config)),
    ?assertEqual("application/json", maps:get(<<"content_type">>, Config)),
    ?assertEqual(#{"k" => "v"}, maps:get(<<"headers">>, Config));

handle_config(Config, 425) ->
    ?assertEqual(<<"http://www.emqx.io">>, maps:get(<<"url">>, Config)),
    ?assertEqual(<<"POST">>, maps:get(<<"method">>, Config)),
    ?assertEqual(#{"k" => "v"}, maps:get(<<"headers">>, Config)),
    ?assertEqual(5, maps:get(<<"connect_timeout">>, Config)),
    ?assertEqual(5, maps:get(<<"request_timeout">>, Config)),
    ?assertEqual(8, maps:get(<<"pool_size">>, Config));

handle_config(Config, 430) ->
    ?assertEqual(<<"http://www.emqx.io">>, maps:get(<<"url">>, Config)),
    ?assertEqual(<<"POST">>, maps:get(<<"method">>, Config)),
    ?assertEqual(#{"k" => "v"}, maps:get(<<"headers">>, Config)),
    ?assertEqual("5s", maps:get(<<"connect_timeout">>, Config)),
    ?assertEqual("5s", maps:get(<<"request_timeout">>, Config)),
    ?assertEqual(false, maps:get(<<"verify">>, Config)),
    ?assertEqual(true, is_map(maps:get(<<"cacertfile">>, Config))),
    ?assertEqual(true, is_map(maps:get(<<"certfile">>, Config))),
    ?assertEqual(true, is_map(maps:get(<<"keyfile">>, Config))),
    ?assertEqual(8, maps:get(<<"pool_size">>, Config));
handle_config(_, _) -> ok.
-endif.

-ifndef(EMQX_ENTERPRISE).

t_upload_import_export_list_download(_) ->
    NameVsnTable = [
        {"422.json", 422},
        {"423.json", 423},
        {"425.json", 425},
        {"430.json", 430},
        {"430-中文.json", 430},
        {"409.json", 409},
        {"415.json", 415}
    ],
    upload_import_export_list_download(NameVsnTable).

%%--------------------------------------------------------------------
%% handle_config
%%--------------------------------------------------------------------

handle_config(Config, ee4010) ->
    ?assertEqual(<<"http://www.emqx.io">>, maps:get(<<"url">>, Config));

handle_config(Config, ee410) ->
    ?assertEqual(<<"http://www.emqx.io">>, maps:get(<<"url">>, Config));

handle_config(Config, ee411) ->
    ?assertEqual(<<"http://www.emqx.io">>, maps:get(<<"url">>, Config));

handle_config(Config, ee420) ->
    ?assertEqual(<<"http://www.emqx.io">>, maps:get(<<"url">>, Config));

handle_config(Config, ee425) ->
    ?assertEqual(<<"http://www.emqx.io">>, maps:get(<<"url">>, Config)),
    ?assertEqual(<<"5s">>, maps:get(<<"connect_timeout">>, Config)),
    ?assertEqual(<<"5s">>, maps:get(<<"request_timeout">>, Config)),
    ?assertEqual(false, maps:get(<<"verify">>, Config)),
    ?assertEqual(8, maps:get(<<"pool_size">>, Config));

handle_config(Config, ee435) ->
    handle_config(Config, ee430);

handle_config(Config, ee430) ->
    ?assertEqual(<<"http://www.emqx.io">>, maps:get(<<"url">>, Config)),
    ?assertEqual(<<"5s">>, maps:get(<<"connect_timeout">>, Config)),
    ?assertEqual(<<"5s">>, maps:get(<<"request_timeout">>, Config)),
    ?assertEqual(false, maps:get(<<"verify">>, Config)),
    ?assertEqual(8, maps:get(<<"pool_size">>, Config));

handle_config(Config, _) ->
    io:format("|>=> :~p~n", [Config]).

-endif.<|MERGE_RESOLUTION|>--- conflicted
+++ resolved
@@ -50,16 +50,8 @@
     emqx_rule_registry:remove_resource(Id),
     emqx_rule_registry:remove_resource_params(Id).
 
-<<<<<<< HEAD
-import(FilePath0, Version) ->
-    Filename = filename:basename(FilePath0),
-    FilePath = filename:join([get_data_path(), FilePath0]),
-    {ok, Bin} = file:read_file(FilePath),
-    ok = emqx_mgmt_data_backup:upload_backup_file(Filename, Bin),
-=======
 import_and_check(Filename, Version) ->
     {ok, #{code := 0}} = emqx_mgmt_api_data:import(#{}, [{<<"filename">>, Filename}]),
->>>>>>> 49a5862a
     lists:foreach(fun(#resource{id = Id, config = Config} = _Resource) ->
         case Id of
             <<"webhook">> ->
