%%--------------------------------------------------------------------
%% Copyright (c) 2020-2021 EMQ Technologies Co., Ltd. All Rights Reserved.
%%
%% Licensed under the Apache License, Version 2.0 (the "License");
%% you may not use this file except in compliance with the License.
%% You may obtain a copy of the License at
%%
%%     http://www.apache.org/licenses/LICENSE-2.0
%%
%% Unless required by applicable law or agreed to in writing, software
%% distributed under the License is distributed on an "AS IS" BASIS,
%% WITHOUT WARRANTIES OR CONDITIONS OF ANY KIND, either express or implied.
%% See the License for the specific language governing permissions and
%% limitations under the License.
%%--------------------------------------------------------------------

-module(emqx_rule_registry).

-behaviour(gen_server).

-include("rule_engine.hrl").
-include_lib("emqx/include/emqx.hrl").
-include_lib("emqx/include/logger.hrl").
-include_lib("stdlib/include/qlc.hrl").

-export([start_link/0]).

%% Rule Management
-export([ get_rules/0
        , get_rules_for/1
        , get_rules_with_same_event/1
        , get_rules_ordered_by_ts/0
        , get_rule/1
        , add_rule/1
        , add_rules/1
        , remove_rule/1
        , remove_rules/1
        ]).

%% Action Management
-export([ add_action/1
        , add_actions/1
        , get_actions/0
        , find_action/1
        , remove_action/1
        , remove_actions/1
        , remove_actions_of/1
        , add_action_instance_params/1
        , get_action_instance_params/1
        , remove_action_instance_params/1
        ]).

%% Resource Management
-export([ get_resources/0
        , add_resource/1
        , add_resource_params/1
        , find_resource/1
        , find_resource_params/1
        , get_resources_by_type/1
        , remove_resource/1
        , remove_resource_params/1
        ]).

%% Resource Types
-export([ get_resource_types/0
        , find_resource_type/1
        , find_rules_depends_on_resource/1
        , find_enabled_rules_depends_on_resource/1
        , register_resource_types/1
        , unregister_resource_types_of/1
        ]).

-export([ load_hooks_for_rule/1
        , unload_hooks_for_rule/1
        ]).

%% for debug purposes
-export([dump/0]).

%% gen_server Callbacks
-export([ init/1
        , handle_call/3
        , handle_cast/2
        , handle_info/2
        , terminate/2
        , code_change/3
        ]).

%% Mnesia bootstrap
-export([mnesia/1]).

-boot_mnesia({mnesia, [boot]}).
-copy_mnesia({mnesia, [copy]}).

-define(REGISTRY, ?MODULE).

-define(T_CALL, 10000).

%%------------------------------------------------------------------------------
%% Mnesia bootstrap
%%------------------------------------------------------------------------------

%% @doc Create or replicate tables.
-spec(mnesia(boot | copy) -> ok).
mnesia(boot) ->
    %% Optimize storage
    StoreProps = [{ets, [{read_concurrency, true}]}],
    %% Rule table
    ok = ekka_mnesia:create_table(?RULE_TAB, [
                {rlog_shard, ?RULE_ENGINE_SHARD},
                {disc_copies, [node()]},
                {record_name, rule},
                {index, [#rule.for]},
                {attributes, record_info(fields, rule)},
                {storage_properties, StoreProps}]),
    %% Rule action table
    ok = ekka_mnesia:create_table(?ACTION_TAB, [
                {rlog_shard, ?RULE_ENGINE_SHARD},
                {ram_copies, [node()]},
                {record_name, action},
                {index, [#action.for, #action.app]},
                {attributes, record_info(fields, action)},
                {storage_properties, StoreProps}]),
    %% Resource table
    ok = ekka_mnesia:create_table(?RES_TAB, [
                {rlog_shard, ?RULE_ENGINE_SHARD},
                {disc_copies, [node()]},
                {record_name, resource},
                {index, [#resource.type]},
                {attributes, record_info(fields, resource)},
                {storage_properties, StoreProps}]),
    %% Resource type table
    ok = ekka_mnesia:create_table(?RES_TYPE_TAB, [
                {rlog_shard, ?RULE_ENGINE_SHARD},
                {ram_copies, [node()]},
                {record_name, resource_type},
                {index, [#resource_type.provider]},
                {attributes, record_info(fields, resource_type)},
                {storage_properties, StoreProps}]);

mnesia(copy) ->
    %% Copy rule table
    ok = ekka_mnesia:copy_table(?RULE_TAB, disc_copies),
    %% Copy rule action table
    ok = ekka_mnesia:copy_table(?ACTION_TAB, ram_copies),
    %% Copy resource table
    ok = ekka_mnesia:copy_table(?RES_TAB, disc_copies),
    %% Copy resource type table
    ok = ekka_mnesia:copy_table(?RES_TYPE_TAB, ram_copies).

dump() ->
    ?ULOG("Rules: ~p~n"
          "ActionInstParams: ~p~n"
          "Resources: ~p~n"
          "ResourceParams: ~p~n",
          [ets:tab2list(?RULE_TAB),
           ets:tab2list(?ACTION_INST_PARAMS_TAB),
           ets:tab2list(?RES_TAB),
           ets:tab2list(?RES_PARAMS_TAB)]).

%%------------------------------------------------------------------------------
%% Start the registry
%%------------------------------------------------------------------------------

-spec(start_link() -> {ok, pid()} | ignore | {error, Reason :: term()}).
start_link() ->
    gen_server:start_link({local, ?REGISTRY}, ?MODULE, [], []).

%%------------------------------------------------------------------------------
%% Rule Management
%%------------------------------------------------------------------------------

-spec(get_rules() -> list(emqx_rule_engine:rule())).
get_rules() ->
    get_all_records(?RULE_TAB).

get_rules_ordered_by_ts() ->
    F = fun() ->
        Query = qlc:q([E || E <- mnesia:table(?RULE_TAB)]),
        qlc:e(qlc:keysort(#rule.created_at, Query, [{order, ascending}]))
    end,
    {atomic, List} = ekka_mnesia:transaction(?RULE_ENGINE_SHARD, F),
    List.

-spec(get_rules_for(Topic :: binary()) -> list(emqx_rule_engine:rule())).
get_rules_for(Topic) ->
    [Rule || Rule = #rule{for = For} <- get_rules(),
             emqx_plugin_libs_rule:can_topic_match_oneof(Topic, For)].

-spec(get_rules_with_same_event(Topic :: binary()) -> list(emqx_rule_engine:rule())).
get_rules_with_same_event(Topic) ->
    EventName = emqx_rule_events:event_name(Topic),
    [Rule || Rule = #rule{for = For} <- get_rules(),
             lists:any(fun(T) -> is_of_event_name(EventName, T) end, For)].

is_of_event_name(EventName, Topic) ->
    EventName =:= emqx_rule_events:event_name(Topic).

-spec(get_rule(Id :: rule_id()) -> {ok, emqx_rule_engine:rule()} | not_found).
get_rule(Id) ->
    case mnesia:dirty_read(?RULE_TAB, Id) of
        [Rule] -> {ok, Rule};
        [] -> not_found
    end.

-spec(add_rule(emqx_rule_engine:rule()) -> ok).
add_rule(Rule) when is_record(Rule, rule) ->
    add_rules([Rule]).

-spec(add_rules(list(emqx_rule_engine:rule())) -> ok).
add_rules(Rules) ->
    gen_server:call(?REGISTRY, {add_rules, Rules}, ?T_CALL).

-spec(remove_rule(emqx_rule_engine:rule() | rule_id()) -> ok).
remove_rule(RuleOrId) ->
    remove_rules([RuleOrId]).

-spec(remove_rules(list(emqx_rule_engine:rule()) | list(rule_id())) -> ok).
remove_rules(Rules) ->
    gen_server:call(?REGISTRY, {remove_rules, Rules}, ?T_CALL).

%% @private
<<<<<<< HEAD
insert_rule(Rule) ->
    _ =  emqx_plugin_libs_rule:cluster_call(?MODULE, load_hooks_for_rule, [Rule]),
    mnesia:write(?RULE_TAB, Rule, write).

%% @private
delete_rule(RuleId) when is_binary(RuleId) ->
    case get_rule(RuleId) of
        {ok, Rule} -> delete_rule(Rule);
        not_found -> ok
    end;
delete_rule(Rule) ->
    _ =  emqx_plugin_libs_rule:cluster_call(?MODULE, unload_hooks_for_rule, [Rule]),
    mnesia:delete_object(?RULE_TAB, Rule, write).

load_hooks_for_rule(#rule{for = Topics}) ->
    lists:foreach(fun emqx_rule_events:load/1, Topics).

unload_hooks_for_rule(#rule{id = Id, for = Topics}) ->
    lists:foreach(fun(Topic) ->
=======
insert_rules([]) -> ok;
insert_rules(Rules) ->
    _ =  emqx_rule_utils:cluster_call(?MODULE, load_hooks_for_rule, [Rules]),
    [mnesia:write(?RULE_TAB, Rule, write) ||Rule <- Rules].

%% @private
delete_rules([]) -> ok;
delete_rules(Rules = [R|_]) when is_binary(R) ->
    RuleRecs =
        lists:foldl(fun(RuleId, Acc) ->
            case get_rule(RuleId) of
                {ok, Rule} ->  [Rule|Acc];
                not_found -> Acc
            end
                    end, [], Rules),
    delete_rules_unload_hooks(RuleRecs);
delete_rules(Rules = [Rule|_]) when is_record(Rule, rule) ->
    delete_rules_unload_hooks(Rules).

delete_rules_unload_hooks(Rules) ->
    _ =  emqx_rule_utils:cluster_call(?MODULE, unload_hooks_for_rule, [Rules]),
    [mnesia:delete_object(?RULE_TAB, Rule, write) ||Rule <- Rules].

load_hooks_for_rule(Rules) ->
    lists:foreach(fun(#rule{for = Topics}) ->
        lists:foreach(fun emqx_rule_events:load/1, Topics)
                  end, Rules).

unload_hooks_for_rule(Rules) ->
    lists:foreach(fun(#rule{id = Id, for = Topics}) ->
        lists:foreach(fun(Topic) ->
>>>>>>> 6bc7378e
            case get_rules_with_same_event(Topic) of
                [#rule{id = Id}] -> %% we are now deleting the last rule
                    emqx_rule_events:unload(Topic);
                _ -> ok
            end
                      end, Topics)
                  end, Rules).

%%------------------------------------------------------------------------------
%% Action Management
%%------------------------------------------------------------------------------

%% @doc Get all actions.
-spec(get_actions() -> list(emqx_rule_engine:action())).
get_actions() ->
    get_all_records(?ACTION_TAB).

%% @doc Find an action by name.
-spec(find_action(Name :: action_name()) -> {ok, emqx_rule_engine:action()} | not_found).
find_action(Name) ->
    case mnesia:dirty_read(?ACTION_TAB, Name) of
        [Action] -> {ok, Action};
        [] -> not_found
    end.

%% @doc Add an action.
-spec(add_action(emqx_rule_engine:action()) -> ok).
add_action(Action) when is_record(Action, action) ->
    trans(fun insert_action/1, [Action]).

%% @doc Add actions.
-spec(add_actions(list(emqx_rule_engine:action())) -> ok).
add_actions(Actions) when is_list(Actions) ->
    trans(fun lists:foreach/2, [fun insert_action/1, Actions]).

%% @doc Remove an action.
-spec(remove_action(emqx_rule_engine:action() | atom()) -> ok).
remove_action(Action) when is_record(Action, action) ->
    trans(fun delete_action/1, [Action]);

remove_action(Name) ->
    trans(fun mnesia:delete/1, [{?ACTION_TAB, Name}]).

%% @doc Remove actions.
-spec(remove_actions(list(emqx_rule_engine:action())) -> ok).
remove_actions(Actions) ->
    trans(fun lists:foreach/2, [fun delete_action/1, Actions]).

%% @doc Remove actions of the App.
-spec(remove_actions_of(App :: atom()) -> ok).
remove_actions_of(App) ->
    trans(fun() ->
            lists:foreach(fun delete_action/1, mnesia:index_read(?ACTION_TAB, App, #action.app))
          end).

%% @private
insert_action(Action) ->
    mnesia:write(?ACTION_TAB, Action, write).

%% @private
delete_action(Action) when is_record(Action, action) ->
    mnesia:delete_object(?ACTION_TAB, Action, write);
delete_action(Name) when is_atom(Name) ->
    mnesia:delete(?ACTION_TAB, Name, write).

%% @doc Add an action instance params.
-spec(add_action_instance_params(emqx_rule_engine:action_instance_params()) -> ok).
add_action_instance_params(ActionInstParams) when is_record(ActionInstParams, action_instance_params) ->
    ets:insert(?ACTION_INST_PARAMS_TAB, ActionInstParams),
    ok.

-spec(get_action_instance_params(action_instance_id()) -> {ok, emqx_rule_engine:action_instance_params()} | not_found).
get_action_instance_params(ActionInstId) ->
    case ets:lookup(?ACTION_INST_PARAMS_TAB, ActionInstId) of
        [ActionInstParams] -> {ok, ActionInstParams};
        [] -> not_found
    end.

%% @doc Delete an action instance params.
-spec(remove_action_instance_params(action_instance_id()) -> ok).
remove_action_instance_params(ActionInstId) ->
    ets:delete(?ACTION_INST_PARAMS_TAB, ActionInstId),
    ok.

%%------------------------------------------------------------------------------
%% Resource Management
%%------------------------------------------------------------------------------

-spec(get_resources() -> list(emqx_rule_engine:resource())).
get_resources() ->
    get_all_records(?RES_TAB).

-spec(add_resource(emqx_rule_engine:resource()) -> ok).
add_resource(Resource) when is_record(Resource, resource) ->
    trans(fun insert_resource/1, [Resource]).

-spec(add_resource_params(emqx_rule_engine:resource_params()) -> ok).
add_resource_params(ResParams) when is_record(ResParams, resource_params) ->
    ets:insert(?RES_PARAMS_TAB, ResParams),
    ok.

-spec(find_resource(Id :: resource_id()) -> {ok, emqx_rule_engine:resource()} | not_found).
find_resource(Id) ->
    case mnesia:dirty_read(?RES_TAB, Id) of
        [Res] -> {ok, Res};
        [] -> not_found
    end.

-spec(find_resource_params(Id :: resource_id())
        -> {ok, emqx_rule_engine:resource_params()} | not_found).
find_resource_params(Id) ->
    case ets:lookup(?RES_PARAMS_TAB, Id) of
        [ResParams] -> {ok, ResParams};
        [] -> not_found
    end.

-spec(remove_resource(emqx_rule_engine:resource() | emqx_rule_engine:resource_id()) -> ok | {error, term()}).
remove_resource(Resource) when is_record(Resource, resource) ->
    trans(fun delete_resource/1, [Resource#resource.id]);

remove_resource(ResId) when is_binary(ResId) ->
    trans(fun delete_resource/1, [ResId]).

-spec(remove_resource_params(emqx_rule_engine:resource_id()) -> ok).
remove_resource_params(ResId) ->
    ets:delete(?RES_PARAMS_TAB, ResId),
    ok.

%% @private
delete_resource(ResId) ->
    case find_enabled_rules_depends_on_resource(ResId) of
        [] -> mnesia:delete(?RES_TAB, ResId, write);
        Rules ->
            {error, {dependent_rules_exists, [Id || #rule{id = Id} <- Rules]}}
    end.

%% @private
insert_resource(Resource) ->
    mnesia:write(?RES_TAB, Resource, write).

find_enabled_rules_depends_on_resource(ResId) ->
    [R || #rule{enabled = true} = R <- find_rules_depends_on_resource(ResId)].

find_rules_depends_on_resource(ResId) ->
    lists:foldl(fun(#rule{actions = Actions} = R, Rules) ->
        case search_action_despends_on_resource(ResId, Actions) of
            false -> Rules;
            {value, _} -> [R | Rules]
        end
    end, [], get_rules()).

search_action_despends_on_resource(ResId, Actions) ->
    lists:search(fun
        (#action_instance{args = #{<<"$resource">> := ResId0}}) ->
            ResId0 =:= ResId;
        (_) ->
            false
    end, Actions).

%%------------------------------------------------------------------------------
%% Resource Type Management
%%------------------------------------------------------------------------------

-spec(get_resource_types() -> list(emqx_rule_engine:resource_type())).
get_resource_types() ->
    get_all_records(?RES_TYPE_TAB).

-spec(find_resource_type(Name :: resource_type_name()) -> {ok, emqx_rule_engine:resource_type()} | not_found).
find_resource_type(Name) ->
    case mnesia:dirty_read(?RES_TYPE_TAB, Name) of
        [ResType] -> {ok, ResType};
        [] -> not_found
    end.

-spec(get_resources_by_type(Type :: resource_type_name()) -> list(emqx_rule_engine:resource())).
get_resources_by_type(Type) ->
    mnesia:dirty_index_read(?RES_TAB, Type, #resource.type).

-spec(register_resource_types(list(emqx_rule_engine:resource_type())) -> ok).
register_resource_types(Types) ->
    trans(fun lists:foreach/2, [fun insert_resource_type/1, Types]).

%% @doc Unregister resource types of the App.
-spec(unregister_resource_types_of(App :: atom()) -> ok).
unregister_resource_types_of(App) ->
    trans(fun() ->
            lists:foreach(fun delete_resource_type/1, mnesia:index_read(?RES_TYPE_TAB, App, #resource_type.provider))
          end).

%% @private
insert_resource_type(Type) ->
    mnesia:write(?RES_TYPE_TAB, Type, write).

%% @private
delete_resource_type(Type) ->
    mnesia:delete_object(?RES_TYPE_TAB, Type, write).

%%------------------------------------------------------------------------------
%% gen_server callbacks
%%------------------------------------------------------------------------------

init([]) ->
    _TableId = ets:new(?KV_TAB, [named_table, set, public, {write_concurrency, true},
                                 {read_concurrency, true}]),
    {ok, #{}}.

handle_call({add_rules, Rules}, _From, State) ->
    trans(fun insert_rules/1, [Rules]),
    {reply, ok, State};

handle_call({remove_rules, Rules}, _From, State) ->
    trans(fun delete_rules/1, [Rules]),
    {reply, ok, State};

handle_call(Req, _From, State) ->
    ?LOG(error, "[RuleRegistry]: unexpected call - ~p", [Req]),
    {reply, ignored, State}.

handle_cast(Msg, State) ->
    ?LOG(error, "[RuleRegistry]: unexpected cast ~p", [Msg]),
    {noreply, State}.

handle_info(Info, State) ->
    ?LOG(error, "[RuleRegistry]: unexpected info ~p", [Info]),
    {noreply, State}.

terminate(_Reason, _State) ->
    ok.

code_change(_OldVsn, State, _Extra) ->
    {ok, State}.

%%------------------------------------------------------------------------------
%% Private functions
%%------------------------------------------------------------------------------

get_all_records(Tab) ->
    %mnesia:dirty_match_object(Tab, mnesia:table_info(Tab, wild_pattern)).
    %% Wrapping ets to a transaction to avoid reading inconsistent
    %% ( nest cluster_call transaction, no a r/o transaction)
    %% data during shard bootstrap
    {atomic, Ret} =
        ekka_mnesia:transaction(?RULE_ENGINE_SHARD,
                                   fun() ->
                                           ets:tab2list(Tab)
                                   end),
    Ret.

trans(Fun) -> trans(Fun, []).
trans(Fun, Args) ->
    case ekka_mnesia:transaction(?RULE_ENGINE_SHARD, Fun, Args) of
        {atomic, Result} -> Result;
        {aborted, Reason} -> error(Reason)
    end.<|MERGE_RESOLUTION|>--- conflicted
+++ resolved
@@ -220,27 +220,7 @@
     gen_server:call(?REGISTRY, {remove_rules, Rules}, ?T_CALL).
 
 %% @private
-<<<<<<< HEAD
-insert_rule(Rule) ->
-    _ =  emqx_plugin_libs_rule:cluster_call(?MODULE, load_hooks_for_rule, [Rule]),
-    mnesia:write(?RULE_TAB, Rule, write).
-
-%% @private
-delete_rule(RuleId) when is_binary(RuleId) ->
-    case get_rule(RuleId) of
-        {ok, Rule} -> delete_rule(Rule);
-        not_found -> ok
-    end;
-delete_rule(Rule) ->
-    _ =  emqx_plugin_libs_rule:cluster_call(?MODULE, unload_hooks_for_rule, [Rule]),
-    mnesia:delete_object(?RULE_TAB, Rule, write).
-
-load_hooks_for_rule(#rule{for = Topics}) ->
-    lists:foreach(fun emqx_rule_events:load/1, Topics).
-
-unload_hooks_for_rule(#rule{id = Id, for = Topics}) ->
-    lists:foreach(fun(Topic) ->
-=======
+
 insert_rules([]) -> ok;
 insert_rules(Rules) ->
     _ =  emqx_rule_utils:cluster_call(?MODULE, load_hooks_for_rule, [Rules]),
@@ -272,7 +252,6 @@
 unload_hooks_for_rule(Rules) ->
     lists:foreach(fun(#rule{id = Id, for = Topics}) ->
         lists:foreach(fun(Topic) ->
->>>>>>> 6bc7378e
             case get_rules_with_same_event(Topic) of
                 [#rule{id = Id}] -> %% we are now deleting the last rule
                     emqx_rule_events:unload(Topic);
