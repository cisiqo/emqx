--- conflicted
+++ resolved
@@ -68,17 +68,6 @@
         "\n     topics = []"
         "\n   }"
         "\n ]}",
-<<<<<<< HEAD
-    ExtraApps0 = proplists:get_value(extra_apps, Config, []),
-    ExtraEmqxConf = proplists:get_value(emqx_conf, ExtraApps0, ""),
-    ExtraApps = proplists:delete(emqx_conf, ExtraApps0),
-    SourceEmqxConf = combine([conf_log(), SourceConf, ExtraEmqxConf]),
-    SourceApps1 = [{emqx_conf, SourceEmqxConf}, emqx | ExtraApps],
-    SourceApps2 = [
-        {emqx_conf, SourceEmqxConf},
-        {emqx, conf_mqtt_listener(41883)}
-        | ExtraApps
-=======
     ExtraConf = proplists:get_value(extra_conf, Config, ""),
     SourceApps1 = [
         {emqx_conf, combine([conf_log(), SourceConf])},
@@ -89,7 +78,6 @@
         {emqx_conf, combine([conf_log(), SourceConf])},
         {emqx, combine([conf_mqtt_listener(41883), ExtraConf])},
         {emqx_auth, #{}}
->>>>>>> ef7ebdff
     ],
     emqx_cth_cluster:mk_nodespecs(
         [
@@ -353,13 +341,8 @@
 %% Checks that if a timeout occurs during actor state initialization, we close the
 %% (potentially unhealthy) connection and start anew.
 t_restart_connection_on_actor_init_timeout('init', Config0) ->
-<<<<<<< HEAD
-    ExtraApps = [{emqx_conf, "authorization.no_match = deny"}, emqx_auth],
-    SourceNodesSpec = mk_source_cluster(?FUNCTION_NAME, [{extra_apps, ExtraApps} | Config0]),
-=======
     ExtraConf = "authorization.no_match = deny",
     SourceNodesSpec = mk_source_cluster(?FUNCTION_NAME, [{extra_conf, ExtraConf} | Config0]),
->>>>>>> ef7ebdff
     TargetNodesSpec = mk_target_cluster(?FUNCTION_NAME, Config0),
     ok = snabbkaffe:start_trace(),
     SourceNodes = emqx_cth_cluster:start(SourceNodesSpec),
