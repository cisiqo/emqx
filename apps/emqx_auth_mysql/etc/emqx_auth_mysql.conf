--- conflicted
+++ resolved
@@ -98,11 +98,7 @@
 ## Mysql ssl configuration.
 ##
 ## Value: on | off
-<<<<<<< HEAD
-#auth.mysql.ssl = off
-=======
 ## auth.mysql.ssl.enable = off
->>>>>>> c422b200
 
 ## CA certificate.
 ##
