%%--------------------------------------------------------------------
%% Copyright (c) 2022-2025 EMQ Technologies Co., Ltd. All Rights Reserved.
%%--------------------------------------------------------------------

-module(emqx_bridge_dynamo_SUITE).

-compile(nowarn_export_all).
-compile(export_all).

-include_lib("eunit/include/eunit.hrl").
-include_lib("common_test/include/ct.hrl").
-include_lib("snabbkaffe/include/snabbkaffe.hrl").

% DB defaults
-define(TABLE, "mqtt").
-define(TABLE_BIN, to_bin(?TABLE)).
-define(ACCESS_KEY_ID, "root").
-define(SECRET_ACCESS_KEY, "public").
-define(REGION, "us-west-2").
-define(HOST, "dynamo").
-define(PORT, 8000).
-define(SCHEMA, "http://").
-define(BATCH_SIZE, 10).
-define(PAYLOAD, <<"HELLO">>).

%% How to run it locally (all commands are run in $PROJ_ROOT dir):
%% run ct in docker container
%% run script:
%% ```bash
%% ./scripts/ct/run.sh --ci --app apps/emqx_bridge_dynamo -- \
%%                     --name 'test@127.0.0.1' -c -v --readable true \
%%                     --suite apps/emqx_bridge_dynamo/test/emqx_bridge_dynamo_SUITE.erl

%%------------------------------------------------------------------------------
%% CT boilerplate
%%------------------------------------------------------------------------------

all() ->
    [
        {group, with_batch},
        {group, without_batch},
        {group, flaky}
    ].

groups() ->
    TCs0 = emqx_common_test_helpers:all(?MODULE),

    %% due to the poorly implemented driver or other reasons
    %% if we mix these cases with others, this suite will become flaky.
    Flaky = [t_get_status, t_write_failure],
    TCs = TCs0 -- Flaky,

    [
        {with_batch, TCs},
        {without_batch, TCs},
        {flaky, Flaky}
    ].

init_per_group(with_batch, Config0) ->
    Config = [{batch_size, ?BATCH_SIZE} | Config0],
    common_init(Config);
init_per_group(without_batch, Config0) ->
    Config = [{batch_size, 1} | Config0],
    common_init(Config);
init_per_group(flaky, Config0) ->
    Config = [{batch_size, 1} | Config0],
    common_init(Config);
init_per_group(_Group, Config) ->
    Config.

end_per_group(Group, Config) when Group =:= with_batch; Group =:= without_batch ->
    Apps = ?config(apps, Config),
    ProxyHost = ?config(proxy_host, Config),
    ProxyPort = ?config(proxy_port, Config),
    emqx_common_test_helpers:reset_proxy(ProxyHost, ProxyPort),
    emqx_cth_suite:stop(Apps),
    ok;
end_per_group(Group, Config) when Group =:= flaky ->
    Apps = ?config(apps, Config),
    ProxyHost = ?config(proxy_host, Config),
    ProxyPort = ?config(proxy_port, Config),
    emqx_common_test_helpers:reset_proxy(ProxyHost, ProxyPort),
    emqx_cth_suite:stop(Apps),
    timer:sleep(1000),
    ok;
end_per_group(_Group, _Config) ->
    ok.

init_per_suite(Config) ->
    SecretFile = filename:join(?config(priv_dir, Config), "secret"),
    ok = file:write_file(SecretFile, <<?SECRET_ACCESS_KEY>>),
    [{dynamo_secretfile, SecretFile} | Config].

end_per_suite(_Config) ->
    emqx_mgmt_api_test_util:end_suite(),
    ok = emqx_common_test_helpers:stop_apps([
        emqx_rule_engine, emqx_bridge, emqx_resource, emqx_conf, erlcloud
    ]),
    ok.

init_per_testcase(TestCase, Config) ->
    create_table(Config),
    ok = snabbkaffe:start_trace(),
    [{dynamo_name, atom_to_binary(TestCase)} | Config].

end_per_testcase(_Testcase, Config) ->
    ProxyHost = ?config(proxy_host, Config),
    ProxyPort = ?config(proxy_port, Config),
    emqx_common_test_helpers:reset_proxy(ProxyHost, ProxyPort),
    ok = snabbkaffe:stop(),
    delete_table(Config),
    delete_all_bridges(),
    ok.

%%------------------------------------------------------------------------------
%% Helper fns
%%------------------------------------------------------------------------------

common_init(ConfigT) ->
    Host = os:getenv("DYNAMO_HOST", "toxiproxy"),
    Port = list_to_integer(os:getenv("DYNAMO_PORT", "8000")),

    Config0 = [
        {host, Host},
        {port, Port},
        {query_mode, sync},
        {proxy_name, "dynamo"},
        {bridge_type, <<"dynamo">>},
        {bridge_name, <<"my_dynamo_action">>},
        {connector_type, <<"dynamo">>},
        {connector_name, <<"my_dynamo_connector">>}
        | ConfigT
    ],

    BridgeType = proplists:get_value(bridge_type, Config0, <<"dynamo">>),
    case emqx_common_test_helpers:is_tcp_server_available(Host, Port) of
        true ->
            % Setup toxiproxy
            ProxyHost = os:getenv("PROXY_HOST", "toxiproxy"),
            ProxyPort = list_to_integer(os:getenv("PROXY_PORT", "8474")),
            emqx_common_test_helpers:reset_proxy(ProxyHost, ProxyPort),
            Apps = emqx_cth_suite:start(
                [
                    emqx_conf,
                    emqx_bridge_dynamo,
                    emqx_bridge,
                    emqx_rule_engine,
                    emqx_management,
                    emqx_mgmt_api_test_util:emqx_dashboard()
                ],
                #{work_dir => emqx_cth_suite:work_dir(Config0)}
            ),
            % setup dynamo
            setup_dynamo(Config0),
            {Name, TDConf} = dynamo_config(BridgeType, Config0),
            Config =
                [
                    {apps, Apps},
                    {dynamo_config, TDConf},
                    {dynamo_bridge_type, BridgeType},
                    {dynamo_name, Name},
                    {bridge_config, action_config(Config0)},
                    {connector_config, connector_config(Config0)},
                    {proxy_host, ProxyHost},
                    {proxy_port, ProxyPort}
                    | Config0
                ],
            Config;
        false ->
            case os:getenv("IS_CI") of
                "yes" ->
                    throw(no_dynamo);
                _ ->
                    {skip, no_dynamo}
            end
    end.

dynamo_config(BridgeType, Config) ->
    Host = ?config(host, Config),
    Port = ?config(port, Config),
    Name = atom_to_binary(?MODULE),
    BatchSize = ?config(batch_size, Config),
    QueryMode = ?config(query_mode, Config),
    SecretFile = ?config(dynamo_secretfile, Config),
    ConfigString =
        io_lib:format(
            "bridges.~s.~s {"
            "\n   enable = true"
            "\n   url = \"http://~s:~p\""
            "\n   region = ~p"
            "\n   table = ~p"
            "\n   hash_key =\"clientid\""
            "\n   aws_access_key_id = ~p"
            "\n   aws_secret_access_key = ~p"
            "\n   resource_opts = {"
            "\n     request_ttl = 500ms"
            "\n     batch_size = ~b"
            "\n     query_mode = ~s"
            "\n   }"
            "\n }",
            [
                BridgeType,
                Name,
                Host,
                Port,
                ?REGION,
                ?TABLE,
                ?ACCESS_KEY_ID,
                %% NOTE: using file-based secrets with HOCON configs
                "file://" ++ SecretFile,
                BatchSize,
                QueryMode
            ]
        ),
    {Name, parse_and_check(ConfigString, BridgeType, Name)}.

action_config(Config) ->
    ConnectorName = ?config(connector_name, Config),
    BatchSize = ?config(batch_size, Config),
    QueryMode = ?config(query_mode, Config),
    #{
        <<"connector">> => ConnectorName,
        <<"enable">> => true,
        <<"parameters">> =>
            #{
                <<"table">> => ?TABLE,
                <<"hash_key">> => <<"clientid">>
            },
        <<"resource_opts">> =>
            #{
                <<"health_check_interval">> => <<"15s">>,
                <<"inflight_window">> => 100,
                <<"max_buffer_bytes">> => <<"256MB">>,
                <<"request_ttl">> => <<"45s">>,
                <<"worker_pool_size">> => 16,
                <<"query_mode">> => QueryMode,
                <<"batch_size">> => BatchSize
            }
    }.

connector_config(Config) ->
    Host = ?config(host, Config),
    Port = ?config(port, Config),
    URL = list_to_binary("http://" ++ Host ++ ":" ++ integer_to_list(Port)),
    SecretFile = ?config(dynamo_secretfile, Config),
    AccessKey = "file://" ++ SecretFile,
    #{
        <<"url">> => URL,
        <<"aws_access_key_id">> => ?ACCESS_KEY_ID,
        <<"aws_secret_access_key">> => AccessKey,
        <<"region">> => ?REGION,
        <<"enable">> => true,
        <<"pool_size">> => 8,
        <<"resource_opts">> =>
            #{
                <<"health_check_interval">> => <<"15s">>,
                <<"start_timeout">> => <<"5s">>
            }
    }.

parse_and_check(ConfigString, BridgeType, Name) ->
    {ok, RawConf} = hocon:binary(ConfigString, #{format => map}),
    hocon_tconf:check_plain(emqx_bridge_schema, RawConf, #{required => false, atom_key => false}),
    #{<<"bridges">> := #{BridgeType := #{Name := Config}}} = RawConf,
    Config.

create_bridge(Config) ->
    create_bridge(Config, _Overrides = #{}).

create_bridge(Config, Overrides) ->
    BridgeType = ?config(dynamo_bridge_type, Config),
    Name = ?config(dynamo_name, Config),
    DynamoConfig0 = ?config(dynamo_config, Config),
    DynamoConfig = emqx_utils_maps:deep_merge(DynamoConfig0, Overrides),
    create_bridge_http(DynamoConfig#{<<"type">> => BridgeType, <<"name">> => Name}).

delete_all_bridges() ->
    lists:foreach(
        fun(#{name := Name, type := Type}) ->
            emqx_bridge:remove(Type, Name)
        end,
        emqx_bridge:list()
    ).

create_bridge_http(Params) ->
    Path = emqx_mgmt_api_test_util:api_path(["bridges"]),
    AuthHeader = emqx_mgmt_api_test_util:auth_header_(),
    case emqx_mgmt_api_test_util:request_api(post, Path, "", AuthHeader, Params) of
<<<<<<< HEAD
        {ok, Res} ->
            #{<<"type">> := Type, <<"name">> := Name} = Params,
            _ = emqx_bridge_v2_testlib:kickoff_action_health_check(Type, Name),
            {ok, emqx_utils_json:decode(Res, [return_maps])};
        Error ->
            Error
=======
        {ok, Res} -> {ok, emqx_utils_json:decode(Res)};
        Error -> Error
>>>>>>> 36938f40
    end.

update_bridge_http(#{<<"type">> := Type, <<"name">> := Name} = Config) ->
    BridgeID = emqx_bridge_resource:bridge_id(Type, Name),
    Path = emqx_mgmt_api_test_util:api_path(["bridges", BridgeID]),
    AuthHeader = emqx_mgmt_api_test_util:auth_header_(),
    case emqx_mgmt_api_test_util:request_api(put, Path, "", AuthHeader, Config) of
<<<<<<< HEAD
        {ok, Res} ->
            _ = emqx_bridge_v2_testlib:kickoff_action_health_check(Type, Name),
            {ok, emqx_utils_json:decode(Res, [return_maps])};
        Error ->
            Error
=======
        {ok, Res} -> {ok, emqx_utils_json:decode(Res)};
        Error -> Error
>>>>>>> 36938f40
    end.

get_bridge_http(#{<<"type">> := Type, <<"name">> := Name}) ->
    BridgeID = emqx_bridge_resource:bridge_id(Type, Name),
    Path = emqx_mgmt_api_test_util:api_path(["bridges", BridgeID]),
    AuthHeader = emqx_mgmt_api_test_util:auth_header_(),
    case emqx_mgmt_api_test_util:request_api(get, Path, "", AuthHeader) of
        {ok, Res} -> {ok, emqx_utils_json:decode(Res)};
        Error -> Error
    end.

send_message(Config, Payload) ->
    Name = ?config(dynamo_name, Config),
    BridgeType = ?config(dynamo_bridge_type, Config),
    BridgeID = emqx_bridge_resource:bridge_id(BridgeType, Name),
    emqx_bridge:send_message(BridgeID, Payload).

query_resource(Config, Request) ->
    Name = ?config(dynamo_name, Config),
    BridgeType = ?config(dynamo_bridge_type, Config),
    ID = emqx_bridge_v2:id(BridgeType, Name),
    ResID = emqx_connector_resource:resource_id(BridgeType, Name),
    emqx_resource:query(ID, Request, #{timeout => 500, connector_resource_id => ResID}).

%% create a table, use the apps/emqx_bridge_dynamo/priv/dynamo/mqtt_msg.json as template
create_table(Config) ->
    directly_setup_dynamo(),
    delete_table(Config),
    ?assertMatch(
        {ok, _},
        erlcloud_ddb2:create_table(
            ?TABLE_BIN,
            [{<<"id">>, s}],
            <<"id">>,
            [{provisioned_throughput, {5, 5}}]
        )
    ).

delete_table(_Config) ->
    erlcloud_ddb2:delete_table(?TABLE_BIN).

setup_dynamo(Config) ->
    Host = ?config(host, Config),
    Port = ?config(port, Config),
    erlcloud_ddb2:configure(?ACCESS_KEY_ID, ?SECRET_ACCESS_KEY, Host, Port, ?SCHEMA).

directly_setup_dynamo() ->
    erlcloud_ddb2:configure(?ACCESS_KEY_ID, ?SECRET_ACCESS_KEY, ?HOST, ?PORT, ?SCHEMA).

directly_query(Query) ->
    directly_setup_dynamo(),
    emqx_bridge_dynamo_connector_client:execute(Query, ?TABLE_BIN, #{}).

directly_get_payload(Key) ->
    directly_get_field(Key, <<"payload">>).

directly_get_field(Key, Field) ->
    case directly_query({get_item, {<<"id">>, Key}}) of
        {ok, Values} ->
            proplists:get_value(Field, Values, {error, {invalid_item, Values}});
        Error ->
            Error
    end.

%%------------------------------------------------------------------------------
%% Testcases
%%------------------------------------------------------------------------------

t_setup_via_config_and_publish(Config) ->
    ?assertNotEqual(undefined, get(aws_config)),
    create_table(Config),
    ?assertMatch(
        {ok, _},
        create_bridge(Config)
    ),
    MsgId = emqx_utils:gen_id(),
    SentData = #{clientid => <<"clientid">>, id => MsgId, payload => ?PAYLOAD, foo => undefined},
    ?check_trace(
        begin
            ?wait_async_action(
                ?assertMatch(
                    {ok, _}, send_message(Config, SentData)
                ),
                #{?snk_kind := dynamo_connector_query_return},
                10_000
            ),
            ?assertMatch(
                ?PAYLOAD,
                directly_get_payload(MsgId)
            ),
            ?assertMatch(
                %% the old behavior without undefined_vars_as_null
                <<"undefined">>,
                directly_get_field(MsgId, <<"foo">>)
            ),
            ok
        end,
        fun(Trace0) ->
            Trace = ?of_kind(dynamo_connector_query_return, Trace0),
            ?assertMatch([#{result := {ok, _}}], Trace),
            ok
        end
    ),
    ok.

t_undefined_vars_as_null(Config) ->
    ?assertNotEqual(undefined, get(aws_config)),
    create_table(Config),
    ?assertMatch(
        {ok, _},
        create_bridge(Config, #{<<"undefined_vars_as_null">> => true})
    ),
    MsgId = emqx_utils:gen_id(),
    SentData = #{clientid => <<"clientid">>, id => MsgId, payload => undefined},
    ?check_trace(
        begin
            ?wait_async_action(
                ?assertMatch(
                    {ok, _}, send_message(Config, SentData)
                ),
                #{?snk_kind := dynamo_connector_query_return},
                10_000
            ),
            ?assertMatch(
                undefined,
                directly_get_payload(MsgId)
            ),
            ok
        end,
        fun(Trace0) ->
            Trace = ?of_kind(dynamo_connector_query_return, Trace0),
            ?assertMatch([#{result := {ok, _}}], Trace),
            ok
        end
    ),
    ok.

%% https://emqx.atlassian.net/browse/EMQX-11984
t_setup_via_http_api_and_update_wrong_config(Config) ->
    BridgeType = ?config(dynamo_bridge_type, Config),
    Name = ?config(dynamo_name, Config),
    PgsqlConfig0 = ?config(dynamo_config, Config),
    PgsqlConfig = PgsqlConfig0#{
        <<"name">> => Name,
        <<"type">> => BridgeType,
        %% NOTE: using literal secret with HTTP API requests.
        <<"aws_secret_access_key">> => <<?SECRET_ACCESS_KEY>>
    },
    BrokenConfig = PgsqlConfig#{<<"url">> => <<"http://non_existing_host:9999">>},
    ?assertMatch(
        {ok, _},
        create_bridge_http(BrokenConfig)
    ),
    WrongURL2 = <<"http://non_existing_host:9998">>,
    BrokenConfig2 = PgsqlConfig#{<<"url">> => WrongURL2},
    ?assertMatch(
        {ok, _},
        update_bridge_http(BrokenConfig2)
    ),
    %% Check that the update worked
    {ok, Result} = get_bridge_http(PgsqlConfig),
    ?assertMatch(#{<<"url">> := WrongURL2}, Result),
    emqx_bridge:remove(BridgeType, Name).

t_setup_via_http_api_and_publish(Config) ->
    BridgeType = ?config(dynamo_bridge_type, Config),
    Name = ?config(dynamo_name, Config),
    PgsqlConfig0 = ?config(dynamo_config, Config),
    PgsqlConfig = PgsqlConfig0#{
        <<"name">> => Name,
        <<"type">> => BridgeType,
        %% NOTE: using literal secret with HTTP API requests.
        <<"aws_secret_access_key">> => <<?SECRET_ACCESS_KEY>>
    },
    ?assertMatch(
        {ok, _},
        create_bridge_http(PgsqlConfig)
    ),
    MsgId = emqx_utils:gen_id(),
    SentData = #{clientid => <<"clientid">>, id => MsgId, payload => ?PAYLOAD},
    ?check_trace(
        begin
            ?wait_async_action(
                ?assertMatch(
                    {ok, _}, send_message(Config, SentData)
                ),
                #{?snk_kind := dynamo_connector_query_return},
                10_000
            ),
            ?assertMatch(
                ?PAYLOAD,
                directly_get_payload(MsgId)
            ),
            ok
        end,
        fun(Trace0) ->
            Trace = ?of_kind(dynamo_connector_query_return, Trace0),
            ?assertMatch([#{result := {ok, _}}], Trace),
            ok
        end
    ),
    ok.

t_get_status(Config) ->
    {{ok, _}, {ok, _}} =
        ?wait_async_action(
            create_bridge(Config),
            #{?snk_kind := resource_connected_enter},
            20_000
        ),

    ProxyPort = ?config(proxy_port, Config),
    ProxyHost = ?config(proxy_host, Config),
    ProxyName = ?config(proxy_name, Config),

    Name = ?config(dynamo_name, Config),
    BridgeType = ?config(dynamo_bridge_type, Config),
    ResourceID = emqx_bridge_resource:resource_id(BridgeType, Name),

    ?assertEqual({ok, connected}, emqx_resource_manager:health_check(ResourceID)),
    emqx_common_test_helpers:with_failure(down, ProxyName, ProxyHost, ProxyPort, fun() ->
        case emqx_resource_manager:health_check(ResourceID) of
            {ok, Status} when Status =:= disconnected orelse Status =:= connecting ->
                ok;
            {error, timeout} ->
                ok;
            Other ->
                ?assert(
                    false, lists:flatten(io_lib:format("invalid health check result:~p~n", [Other]))
                )
        end
    end),
    ok.

t_write_failure(Config) ->
    ProxyName = ?config(proxy_name, Config),
    ProxyPort = ?config(proxy_port, Config),
    ProxyHost = ?config(proxy_host, Config),
    {{ok, _}, {ok, _}} =
        ?wait_async_action(
            create_bridge(Config),
            #{?snk_kind := resource_connected_enter},
            20_000
        ),
    SentData = #{clientid => <<"clientid">>, id => emqx_utils:gen_id(), payload => ?PAYLOAD},
    emqx_common_test_helpers:with_failure(down, ProxyName, ProxyHost, ProxyPort, fun() ->
        ?assertMatch(
            {error, {resource_error, #{reason := timeout}}}, send_message(Config, SentData)
        )
    end),
    ok.

t_simple_query(Config) ->
    ?assertMatch(
        {ok, _},
        create_bridge(Config)
    ),
    BridgeType = ?config(dynamo_bridge_type, Config),
    Name = ?config(dynamo_name, Config),
    ActionID = emqx_bridge_v2:id(BridgeType, Name),
    Request = {ActionID, {get_item, {<<"id">>, <<"not_exists">>}}},
    Result = query_resource(Config, Request),
    case ?config(batch_size, Config) of
        ?BATCH_SIZE ->
            ?assertMatch({error, {unrecoverable_error, {invalid_request, _}}}, Result);
        1 ->
            ?assertMatch({ok, []}, Result)
    end,
    ok.

t_missing_data(Config) ->
    ?assertMatch(
        {ok, _},
        create_bridge(Config)
    ),
    Result = send_message(Config, #{clientid => <<"clientid">>}),
    ?assertMatch({error, {<<"ValidationException">>, <<>>}}, Result),
    ok.

t_missing_hash_key(Config) ->
    ?assertMatch(
        {ok, _},
        create_bridge(Config)
    ),
    Result = send_message(Config, #{}),
    ?assertMatch({error, missing_filter_or_range_key}, Result),
    ok.

t_bad_parameter(Config) ->
    ?assertMatch(
        {ok, _},
        create_bridge(Config)
    ),
    BridgeType = ?config(dynamo_bridge_type, Config),
    Name = ?config(dynamo_name, Config),
    ActionID = emqx_bridge_v2:id(BridgeType, Name),
    Request = {ActionID, {insert_item, bad_parameter}},
    Result = query_resource(Config, Request),
    ?assertMatch({error, {unrecoverable_error, {invalid_request, _}}}, Result),
    ok.

%% Connector Action Tests

t_action_on_get_status(Config) ->
    emqx_bridge_v2_testlib:t_on_get_status(Config, #{failure_status => connecting}).

t_action_create_via_http(Config) ->
    emqx_bridge_v2_testlib:t_create_via_http(Config).

t_action_sync_query(Config) ->
    MakeMessageFun = fun() ->
        #{clientid => <<"clientid">>, id => <<"the_message_id">>, payload => ?PAYLOAD}
    end,
    IsSuccessCheck = fun(Result) -> ?assertEqual({ok, []}, Result) end,
    TracePoint = dynamo_connector_query_return,
    emqx_bridge_v2_testlib:t_sync_query(Config, MakeMessageFun, IsSuccessCheck, TracePoint).

t_action_start_stop(Config) ->
    StopTracePoint = dynamo_connector_on_stop,
    emqx_bridge_v2_testlib:t_start_stop(Config, StopTracePoint).

to_bin(List) when is_list(List) ->
    unicode:characters_to_binary(List, utf8);
to_bin(Bin) when is_binary(Bin) ->
    Bin.<|MERGE_RESOLUTION|>--- conflicted
+++ resolved
@@ -286,17 +286,12 @@
     Path = emqx_mgmt_api_test_util:api_path(["bridges"]),
     AuthHeader = emqx_mgmt_api_test_util:auth_header_(),
     case emqx_mgmt_api_test_util:request_api(post, Path, "", AuthHeader, Params) of
-<<<<<<< HEAD
         {ok, Res} ->
             #{<<"type">> := Type, <<"name">> := Name} = Params,
             _ = emqx_bridge_v2_testlib:kickoff_action_health_check(Type, Name),
-            {ok, emqx_utils_json:decode(Res, [return_maps])};
+            {ok, emqx_utils_json:decode(Res)};
         Error ->
             Error
-=======
-        {ok, Res} -> {ok, emqx_utils_json:decode(Res)};
-        Error -> Error
->>>>>>> 36938f40
     end.
 
 update_bridge_http(#{<<"type">> := Type, <<"name">> := Name} = Config) ->
@@ -304,16 +299,11 @@
     Path = emqx_mgmt_api_test_util:api_path(["bridges", BridgeID]),
     AuthHeader = emqx_mgmt_api_test_util:auth_header_(),
     case emqx_mgmt_api_test_util:request_api(put, Path, "", AuthHeader, Config) of
-<<<<<<< HEAD
         {ok, Res} ->
             _ = emqx_bridge_v2_testlib:kickoff_action_health_check(Type, Name),
-            {ok, emqx_utils_json:decode(Res, [return_maps])};
+            {ok, emqx_utils_json:decode(Res)};
         Error ->
             Error
-=======
-        {ok, Res} -> {ok, emqx_utils_json:decode(Res)};
-        Error -> Error
->>>>>>> 36938f40
     end.
 
 get_bridge_http(#{<<"type">> := Type, <<"name">> := Name}) ->
