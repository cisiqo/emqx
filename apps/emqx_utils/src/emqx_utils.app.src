--- conflicted
+++ resolved
@@ -2,11 +2,7 @@
 {application, emqx_utils, [
     {description, "Miscellaneous utilities for EMQX apps"},
     % strict semver, bump manually!
-<<<<<<< HEAD
-    {vsn, "5.2.4"},
-=======
     {vsn, "5.3.0"},
->>>>>>> 49ac4b5a
     {modules, [
         emqx_utils,
         emqx_utils_api,
