--- conflicted
+++ resolved
@@ -2,11 +2,7 @@
 {application, emqx_utils, [
     {description, "Miscellaneous utilities for EMQX apps"},
     % strict semver, bump manually!
-<<<<<<< HEAD
     {vsn, "5.5.0"},
-=======
-    {vsn, "5.4.4"},
->>>>>>> 36938f40
     {modules, [
         emqx_utils,
         emqx_utils_api,
