--- conflicted
+++ resolved
@@ -86,21 +86,13 @@
     Topic,
     #{
         query_timeout := QueryTimeout,
-<<<<<<< HEAD
-        annotations := #{id := ResourceID, cache_key_template := CacheKeyTemplate} = Annotations
-=======
         annotations := #{id := ResourceId, cache_key_template := CacheKeyTemplate} = Annotations
->>>>>>> 18a6d1eb
     }
 ) ->
     Attrs = select_attrs(Action, Annotations),
     CacheKey = emqx_auth_template:cache_key(Client, CacheKeyTemplate, Attrs),
     Result = emqx_authz_utils:cached_simple_sync_query(
-<<<<<<< HEAD
-        CacheKey, ResourceID, {query, Client, Attrs, QueryTimeout}
-=======
         CacheKey, ResourceId, {query, Client, Attrs, QueryTimeout}
->>>>>>> 18a6d1eb
     ),
     case Result of
         {ok, []} ->
