--- conflicted
+++ resolved
@@ -595,7 +595,6 @@
     ?assertEqual(Password, Value),
     ok.
 
-<<<<<<< HEAD
 t_bridges_probe(Config) ->
     Port = ?config(port, Config),
     URL = ?URL(Port, "some_path"),
@@ -656,7 +655,6 @@
 request(Method, Url, Body) ->
     request(<<"bridge_admin">>, Method, Url, Body).
 
-=======
 t_metrics(Config) ->
     Port = ?config(port, Config),
     %% assert we there's no bridges at first
@@ -742,7 +740,6 @@
     ),
     ok.
 
->>>>>>> 61e98900
 operation_path(node, Oper, BridgeID) ->
     uri(["nodes", node(), "bridges", BridgeID, Oper]);
 operation_path(cluster, Oper, BridgeID) ->
