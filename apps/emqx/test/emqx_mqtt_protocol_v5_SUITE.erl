--- conflicted
+++ resolved
@@ -61,14 +61,9 @@
 groups() ->
     TCs = emqx_common_test_helpers:all(?MODULE),
     [
-<<<<<<< HEAD
-        {tcp, [], TCs},
+        {tcp, [], TCs -- [t_connect_clean_start_unresp_old_client]},
         {tcp_beam_framing, [], TCs},
-        {ws, [], TCs},
-=======
-        {tcp, [], TCs -- [t_connect_clean_start_unresp_old_client]},
         {ws, [], TCs -- [t_connect_clean_start_unresp_old_client]},
->>>>>>> 4fbcc706
         {quic, [], TCs}
     ].
 
