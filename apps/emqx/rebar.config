--- conflicted
+++ resolved
@@ -17,11 +17,7 @@
     , {esockd, {git, "https://github.com/emqx/esockd", {tag, "5.9.0"}}}
     , {ekka, {git, "https://github.com/emqx/ekka", {tag, "0.11.2"}}}
     , {gen_rpc, {git, "https://github.com/emqx/gen_rpc", {tag, "2.5.1"}}}
-<<<<<<< HEAD
     , {hocon, {git, "https://github.com/emqx/hocon.git", {tag, "0.22.2"}}}
-=======
-    , {hocon, {git, "https://github.com/emqx/hocon.git", {tag, "0.22.1"}}}
->>>>>>> 2259f3ba
     , {pbkdf2, {git, "https://github.com/emqx/erlang-pbkdf2.git", {tag, "2.0.4"}}}
     , {recon, {git, "https://github.com/ferd/recon", {tag, "2.5.1"}}}
     , {snabbkaffe, {git, "https://github.com/kafka4beam/snabbkaffe.git", {tag, "0.16.0"}}}
