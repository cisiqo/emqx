%%--------------------------------------------------------------------
%% Copyright (c) 2023-2025 EMQ Technologies Co., Ltd. All Rights Reserved.
%%--------------------------------------------------------------------
-module(emqx_bridge_oracle_SUITE).

-compile(nowarn_export_all).
-compile(export_all).

-include_lib("eunit/include/eunit.hrl").
-include_lib("common_test/include/ct.hrl").
-include_lib("snabbkaffe/include/snabbkaffe.hrl").

-import(emqx_common_test_helpers, [on_exit/1]).

-define(BRIDGE_TYPE_BIN, <<"oracle">>).
-define(SID, "XE").
-define(RULE_TOPIC, "mqtt/rule").

%%------------------------------------------------------------------------------
%% CT boilerplate
%%------------------------------------------------------------------------------

all() ->
    [
        {group, plain}
    ].

groups() ->
    AllTCs = emqx_common_test_helpers:all(?MODULE),
    [
        {plain, AllTCs}
    ].

init_per_suite(Config) ->
    Config.

end_per_suite(_Config) ->
    ok.

init_per_group(plain = Type, Config) ->
    OracleHost = os:getenv("ORACLE_PLAIN_HOST", "toxiproxy.emqx.net"),
    OraclePort = list_to_integer(os:getenv("ORACLE_PLAIN_PORT", "1521")),
    ProxyName = "oracle",
    case emqx_common_test_helpers:is_tcp_server_available(OracleHost, OraclePort) of
        true ->
            Config1 = common_init_per_group(Config),
            [
                {proxy_name, ProxyName},
                {oracle_host, OracleHost},
                {oracle_port, OraclePort},
                {connection_type, Type}
                | Config1 ++ Config
            ];
        false ->
            case os:getenv("IS_CI") of
                "yes" ->
                    throw(no_oracle);
                _ ->
                    {skip, no_oracle}
            end
    end;
init_per_group(_Group, Config) ->
    Config.

end_per_group(Group, Config) when
    Group =:= plain
->
    common_end_per_group(Config),
    Apps = ?config(apps, Config),
    emqx_cth_suite:stop(Apps),
    ok;
end_per_group(_Group, _Config) ->
    ok.

common_init_per_group(Config) ->
    ProxyHost = os:getenv("PROXY_HOST", "toxiproxy"),
    ProxyPort = list_to_integer(os:getenv("PROXY_PORT", "8474")),
    emqx_common_test_helpers:reset_proxy(ProxyHost, ProxyPort),
    %% Ensure enterprise bridge module is loaded
    Apps = emqx_cth_suite:start(
        [
            emqx_conf,
            emqx_oracle,
            emqx_bridge_oracle,
            emqx_bridge,
            emqx_rule_engine,
            emqx_management,
            emqx_mgmt_api_test_util:emqx_dashboard()
        ],
        #{work_dir => emqx_cth_suite:work_dir(Config)}
    ),
    UniqueNum = integer_to_binary(erlang:unique_integer()),
    MQTTTopic = <<"mqtt/topic/", UniqueNum/binary>>,
    [
        {apps, Apps},
        {proxy_host, ProxyHost},
        {proxy_port, ProxyPort},
        {mqtt_topic, MQTTTopic}
    ].

common_end_per_group(Config) ->
    ProxyHost = ?config(proxy_host, Config),
    ProxyPort = ?config(proxy_port, Config),
    emqx_common_test_helpers:reset_proxy(ProxyHost, ProxyPort),
    delete_all_bridges(),
    ok.

init_per_testcase(TestCase, Config) ->
    common_init_per_testcase(TestCase, Config).

end_per_testcase(_Testcase, Config) ->
    common_end_per_testcase(_Testcase, Config).

common_init_per_testcase(TestCase, Config0) ->
    ct:timetrap(timer:seconds(60)),
    delete_all_bridges(),
    UniqueNum = integer_to_binary(erlang:unique_integer()),
    OracleTopic =
        <<
            (atom_to_binary(TestCase))/binary,
            UniqueNum/binary
        >>,
    ConnectionType = ?config(connection_type, Config0),
    Config = [{oracle_topic, OracleTopic} | Config0],
    {Name, ConfigString, OracleConfig} = oracle_config(
        TestCase, ConnectionType, Config
    ),
    ok = snabbkaffe:start_trace(),
    [
        {bridge_type, ?BRIDGE_TYPE_BIN},
        {bridge_name, Name},
        {oracle_name, Name},
        {oracle_config_string, ConfigString},
        {oracle_config, OracleConfig}
        | Config
    ].

common_end_per_testcase(_Testcase, Config) ->
    case proplists:get_bool(skip_does_not_apply, Config) of
        true ->
            ok;
        false ->
            ProxyHost = ?config(proxy_host, Config),
            ProxyPort = ?config(proxy_port, Config),
            emqx_common_test_helpers:reset_proxy(ProxyHost, ProxyPort),
            delete_all_bridges(),
            %% in CI, apparently this needs more time since the
            %% machines struggle with all the containers running...
            emqx_common_test_helpers:call_janitor(60_000),
            ok = snabbkaffe:stop(),
            ok
    end.

delete_all_bridges() ->
    lists:foreach(
        fun(#{name := Name, type := Type}) ->
            emqx_bridge:remove(Type, Name)
        end,
        emqx_bridge:list()
    ).

%%------------------------------------------------------------------------------
%% Helper fns
%%------------------------------------------------------------------------------
sql_insert_template_for_bridge() ->
    "INSERT INTO mqtt_test(topic, msgid, payload, retain) VALUES (${topic}, ${id}, ${payload}, ${retain})".

sql_insert_template_with_nested_token_for_bridge() ->
    "INSERT INTO mqtt_test(topic, msgid, payload, retain) VALUES (${topic}, ${id}, ${payload.msg}, ${retain})".

sql_insert_template_with_large_value() ->
    "INSERT INTO mqtt_test(topic, msgid, payload, retain) VALUES (${topic}, ${id}, ${payload}, ${id})".

sql_insert_template_with_null_value() ->
    "INSERT INTO mqtt_test(topic, msgid, payload, retain) VALUES (${topic}, ${id}, ${payload.nullkey}, ${retain})".

sql_insert_template_with_inconsistent_datatype() ->
    "INSERT INTO mqtt_test(topic, msgid, payload, retain) VALUES (${topic}, ${id}, ${payload}, ${flags})".

sql_create_table() ->
    "CREATE TABLE mqtt_test (topic VARCHAR2(255), msgid VARCHAR2(64), payload NCLOB, retain NUMBER(1))".

sql_drop_table() ->
    "BEGIN\n"
    "        EXECUTE IMMEDIATE 'DROP TABLE mqtt_test';\n"
    "     EXCEPTION\n"
    "        WHEN OTHERS THEN\n"
    "            IF SQLCODE = -942 THEN\n"
    "                NULL;\n"
    "            ELSE\n"
    "                RAISE;\n"
    "            END IF;\n"
    "     END;".

sql_check_table_exist() ->
    "SELECT COUNT(*) FROM user_tables WHERE table_name = 'MQTT_TEST'".

new_jamdb_connection(Config) ->
    JamdbOpts = [
        {host, ?config(oracle_host, Config)},
        {port, ?config(oracle_port, Config)},
        {user, "system"},
        {password, "oracle"},
        {sid, ?SID}
    ],
    jamdb_oracle:start(JamdbOpts).

close_jamdb_connection(Conn) ->
    jamdb_oracle:stop(Conn).

reset_table(Config) ->
    {ok, Conn} = new_jamdb_connection(Config),
    try
        ok = drop_table_if_exists(Conn),
        {ok, [{proc_result, 0, _}]} = jamdb_oracle:sql_query(Conn, sql_create_table())
    after
        close_jamdb_connection(Conn)
    end,
    ok.

drop_table_if_exists(Conn) when is_pid(Conn) ->
    {ok, [{proc_result, 0, _}]} = jamdb_oracle:sql_query(Conn, sql_drop_table()),
    ok;
drop_table_if_exists(Config) ->
    {ok, Conn} = new_jamdb_connection(Config),
    try
        ok = drop_table_if_exists(Conn)
    after
        close_jamdb_connection(Conn)
    end,
    ok.

oracle_config(TestCase, _ConnectionType, Config) ->
    UniqueNum = integer_to_binary(erlang:unique_integer()),
    OracleHost = ?config(oracle_host, Config),
    OraclePort = ?config(oracle_port, Config),
    Name = <<
        (atom_to_binary(TestCase))/binary, UniqueNum/binary
    >>,
    ServerURL = iolist_to_binary([
        OracleHost,
        ":",
        integer_to_binary(OraclePort)
    ]),
    ConfigString =
        io_lib:format(
            "bridges.oracle.~s {\n"
            "  enable = true\n"
            "  sid = \"~s\"\n"
            "  server = \"~s\"\n"
            "  username = \"system\"\n"
            "  password = \"oracle\"\n"
            "  pool_size = 1\n"
            "  sql = \"~s\"\n"
            "  resource_opts = {\n"
            "     health_check_interval = \"15s\"\n"
            "     request_ttl = \"30s\"\n"
            "     query_mode = \"async\"\n"
            "     batch_size = 3\n"
            "     batch_time = \"3s\"\n"
            "     worker_pool_size = 1\n"
            "  }\n"
            "}\n",
            [
                Name,
                ?SID,
                ServerURL,
                sql_insert_template_for_bridge()
            ]
        ),
    {Name, ConfigString, parse_and_check(ConfigString, Name)}.

parse_and_check(ConfigString, Name) ->
    {ok, RawConf} = hocon:binary(ConfigString, #{format => map}),
    TypeBin = ?BRIDGE_TYPE_BIN,
    hocon_tconf:check_plain(emqx_bridge_schema, RawConf, #{required => false, atom_key => false}),
    #{<<"bridges">> := #{TypeBin := #{Name := Config}}} = RawConf,
    Config.

resource_id(Config) ->
    Type = ?BRIDGE_TYPE_BIN,
    Name = ?config(oracle_name, Config),
    <<"connector:", Type/binary, ":", Name/binary>>.

action_id(Config) ->
    Type = ?BRIDGE_TYPE_BIN,
    Name = ?config(oracle_name, Config),
    emqx_bridge_v2:id(Type, Name).

bridge_id(Config) ->
    Type = ?BRIDGE_TYPE_BIN,
    Name = ?config(oracle_name, Config),
    emqx_bridge_resource:bridge_id(Type, Name).

create_bridge(Config) ->
    create_bridge(Config, _Overrides = #{}).

create_bridge(Config, Overrides) ->
    Type = ?BRIDGE_TYPE_BIN,
    Name = ?config(oracle_name, Config),
    OracleConfig0 = ?config(oracle_config, Config),
    OracleConfig = emqx_utils_maps:deep_merge(OracleConfig0, Overrides),
    emqx_bridge_testlib:create_bridge_api(Type, Name, OracleConfig).

create_bridge_api(Config) ->
    create_bridge_api(Config, _Overrides = #{}).

create_bridge_api(Config, Overrides) ->
    TypeBin = ?BRIDGE_TYPE_BIN,
    Name = ?config(oracle_name, Config),
    OracleConfig0 = ?config(oracle_config, Config),
    OracleConfig = emqx_utils_maps:deep_merge(OracleConfig0, Overrides),
    Params = OracleConfig#{<<"type">> => TypeBin, <<"name">> => Name},
    Path = emqx_mgmt_api_test_util:api_path(["bridges"]),
    AuthHeader = emqx_mgmt_api_test_util:auth_header_(),
    Opts = #{return_all => true},
    ct:pal("creating bridge (via http): ~p", [Params]),
    Res =
        case emqx_mgmt_api_test_util:request_api(post, Path, "", AuthHeader, Params, Opts) of
            {ok, {Status, Headers, Body0}} ->
<<<<<<< HEAD
                _ = emqx_bridge_v2_testlib:kickoff_action_health_check(TypeBin, Name),
                {ok, {Status, Headers, emqx_utils_json:decode(Body0, [return_maps])}};
=======
                {ok, {Status, Headers, emqx_utils_json:decode(Body0)}};
>>>>>>> 36938f40
            {error, {Status, Headers, Body0}} ->
                {error, {Status, Headers, emqx_bridge_testlib:try_decode_error(Body0)}};
            Error ->
                Error
        end,
    ct:pal("bridge create result: ~p", [Res]),
    Res.

update_bridge_api(Config) ->
    update_bridge_api(Config, _Overrides = #{}).

update_bridge_api(Config, Overrides) ->
    TypeBin = ?BRIDGE_TYPE_BIN,
    Name = ?config(oracle_name, Config),
    OracleConfig0 = ?config(oracle_config, Config),
    OracleConfig = emqx_utils_maps:deep_merge(OracleConfig0, Overrides),
    BridgeId = emqx_bridge_resource:bridge_id(TypeBin, Name),
    Params = OracleConfig#{<<"type">> => TypeBin, <<"name">> => Name},
    Path = emqx_mgmt_api_test_util:api_path(["bridges", BridgeId]),
    AuthHeader = emqx_mgmt_api_test_util:auth_header_(),
    Opts = #{return_all => true},
    ct:pal("updating bridge (via http): ~p", [Params]),
    Res =
        case emqx_mgmt_api_test_util:request_api(put, Path, "", AuthHeader, Params, Opts) of
<<<<<<< HEAD
            {ok, {_Status, _Headers, Body0}} ->
                _ = emqx_bridge_v2_testlib:kickoff_action_health_check(TypeBin, Name),
                {ok, emqx_utils_json:decode(Body0, [return_maps])};
            Error ->
                Error
=======
            {ok, {_Status, _Headers, Body0}} -> {ok, emqx_utils_json:decode(Body0)};
            Error -> Error
>>>>>>> 36938f40
        end,
    ct:pal("bridge update result: ~p", [Res]),
    Res.

probe_bridge_api(Config) ->
    probe_bridge_api(Config, _Overrides = #{}).

probe_bridge_api(Config, Overrides) ->
    TypeBin = ?BRIDGE_TYPE_BIN,
    Name = ?config(oracle_name, Config),
    OracleConfig0 = ?config(oracle_config, Config),
    OracleConfig = emqx_utils_maps:deep_merge(OracleConfig0, Overrides),
    case emqx_bridge_testlib:probe_bridge_api(TypeBin, Name, OracleConfig) of
        {ok, {{_, 204, _}, _Headers, _Body0} = Res0} ->
            {ok, Res0};
        {error, {Status, Headers, Body0}} ->
            {error, {Status, Headers, emqx_bridge_testlib:try_decode_error(Body0)}};
        Error ->
            Error
    end.

create_rule_and_action_http(Config) ->
    OracleName = ?config(oracle_name, Config),
    BridgeId = emqx_bridge_resource:bridge_id(?BRIDGE_TYPE_BIN, OracleName),
    Params = #{
        enable => true,
        sql => <<"SELECT * FROM \"", ?RULE_TOPIC, "\"">>,
        actions => [BridgeId]
    },
    Path = emqx_mgmt_api_test_util:api_path(["rules"]),
    AuthHeader = emqx_mgmt_api_test_util:auth_header_(),
    ct:pal("rule action params: ~p", [Params]),
    case emqx_mgmt_api_test_util:request_api(post, Path, "", AuthHeader, Params) of
        {ok, Res} -> {ok, emqx_utils_json:decode(Res)};
        Error -> Error
    end.

%%------------------------------------------------------------------------------
%% Testcases
%%------------------------------------------------------------------------------

t_sync_query(Config) ->
    ResourceId = resource_id(Config),
    Name = ?config(oracle_name, Config),
    ?check_trace(
        begin
            reset_table(Config),
            ?assertMatch({ok, _}, create_bridge_api(Config)),
            ?retry(
                _Sleep = 1_000,
                _Attempts = 20,
                ?assertEqual({ok, connected}, emqx_resource_manager:health_check(ResourceId))
            ),
            ?retry(
                _Sleep1 = 1_000,
                _Attempts1 = 30,
                ?assertMatch(
                    #{status := connected},
                    emqx_bridge_v2:health_check(
                        ?BRIDGE_TYPE_BIN,
                        Name
                    )
                )
            ),
            ActionId = action_id(Config),
            MsgId = erlang:unique_integer(),
            Params = #{
                topic => ?config(mqtt_topic, Config),
                id => MsgId,
                payload => ?config(oracle_name, Config),
                retain => true
            },
            Message = {ActionId, Params},
            ?assertEqual(
                {ok, [{affected_rows, 1}]}, emqx_resource:simple_sync_query(ResourceId, Message)
            ),
            ok
        end,
        []
    ),
    ok.

t_batch_sync_query(Config) ->
    ProxyPort = ?config(proxy_port, Config),
    ProxyHost = ?config(proxy_host, Config),
    ProxyName = ?config(proxy_name, Config),
    ResourceId = resource_id(Config),
    Name = ?config(oracle_name, Config),
    ?check_trace(
        begin
            reset_table(Config),
            ?assertMatch({ok, _}, create_bridge_api(Config)),
            ?retry(
                _Sleep = 1_000,
                _Attempts = 30,
                ?assertEqual({ok, connected}, emqx_resource_manager:health_check(ResourceId))
            ),
            ?retry(
                _Sleep = 1_000,
                _Attempts = 30,
                ?assertMatch(
                    #{status := connected},
                    emqx_bridge_v2:health_check(
                        ?BRIDGE_TYPE_BIN,
                        Name
                    )
                )
            ),
            MsgId = erlang:unique_integer(),
            Params = #{
                topic => ?config(mqtt_topic, Config),
                id => MsgId,
                payload => ?config(oracle_name, Config),
                retain => false
            },
            % Send 3 async messages while resource is down. When it comes back, these messages
            % will be delivered in sync way. If we try to send sync messages directly, it will
            % be sent async as callback_mode is set to async_if_possible.
            emqx_common_test_helpers:with_failure(down, ProxyName, ProxyHost, ProxyPort, fun() ->
                ct:sleep(1000),
                emqx_bridge_v2:send_message(?BRIDGE_TYPE_BIN, Name, Params, #{}),
                emqx_bridge_v2:send_message(?BRIDGE_TYPE_BIN, Name, Params, #{}),
                emqx_bridge_v2:send_message(?BRIDGE_TYPE_BIN, Name, Params, #{}),
                ok
            end),
            % Wait for reconnection.
            ?retry(
                _Sleep = 1_000,
                _Attempts = 30,
                ?assertEqual({ok, connected}, emqx_resource_manager:health_check(ResourceId))
            ),
            ?retry(
                _Sleep = 1_000,
                _Attempts = 30,
                ?assertMatch(
                    #{status := connected},
                    emqx_bridge_v2:health_check(
                        ?BRIDGE_TYPE_BIN,
                        Name
                    )
                )
            ),
            ?retry(
                _Sleep = 1_000,
                _Attempts = 30,
                ?assertMatch(
                    {ok, [{result_set, _, _, [[{3}]]}]},
                    emqx_resource:simple_sync_query(
                        ResourceId, {query, "SELECT COUNT(*) FROM mqtt_test"}
                    )
                )
            ),
            ok
        end,
        []
    ),
    ok.

t_create_via_http(Config) ->
    ?check_trace(
        begin
            ?assertMatch({ok, _}, create_bridge_api(Config)),

            %% lightweight matrix testing some configs
            ?assertMatch(
                {ok, _},
                update_bridge_api(
                    Config,
                    #{
                        <<"resource_opts">> =>
                            #{<<"batch_size">> => 4}
                    }
                )
            ),
            ?assertMatch(
                {ok, _},
                update_bridge_api(
                    Config,
                    #{
                        <<"resource_opts">> =>
                            #{<<"batch_time">> => <<"4s">>}
                    }
                )
            ),
            ok
        end,
        []
    ),
    ResourceId = resource_id(Config),
    ?assertMatch(1, length(ecpool:workers(ResourceId))),
    ok.

t_start_stop(Config) ->
    OracleName = ?config(oracle_name, Config),
    ResourceId = resource_id(Config),
    ?check_trace(
        begin
            reset_table(Config),
            ?assertMatch({ok, _}, create_bridge(Config)),
            %% Since the connection process is async, we give it some time to
            %% stabilize and avoid flakiness.
            ?retry(
                _Sleep = 1_000,
                _Attempts = 20,
                ?assertEqual({ok, connected}, emqx_resource_manager:health_check(ResourceId))
            ),
            ?retry(
                _Sleep = 1_000,
                _Attempts = 20,
                ?assertMatch(
                    #{status := connected},
                    emqx_bridge_v2:health_check(
                        ?BRIDGE_TYPE_BIN,
                        OracleName
                    )
                )
            ),

            %% Check that the bridge probe API doesn't leak atoms.
            ProbeRes0 = probe_bridge_api(
                Config,
                #{<<"resource_opts">> => #{<<"health_check_interval">> => <<"1s">>}}
            ),
            ?assertMatch({ok, {{_, 204, _}, _Headers, _Body}}, ProbeRes0),
            AtomsBefore = erlang:system_info(atom_count),
            %% Probe again; shouldn't have created more atoms.
            ProbeRes1 = probe_bridge_api(
                Config,
                #{<<"resource_opts">> => #{<<"health_check_interval">> => <<"1s">>}}
            ),

            ?assertMatch({ok, {{_, 204, _}, _Headers, _Body}}, ProbeRes1),
            AtomsAfter = erlang:system_info(atom_count),
            ?assertEqual(AtomsBefore, AtomsAfter),

            %% Now stop the bridge.
            ?assertMatch(
                {{ok, _}, {ok, _}},
                ?wait_async_action(
                    emqx_bridge:disable_enable(disable, ?BRIDGE_TYPE_BIN, OracleName),
                    #{?snk_kind := oracle_bridge_stopped},
                    5_000
                )
            ),

            ok
        end,
        fun(Trace) ->
            %% one for each probe, one for real
            ?assertMatch([_, _, _], ?of_kind(oracle_bridge_stopped, Trace)),
            ok
        end
    ),
    ok.

t_probe_with_nested_tokens(Config) ->
    ProbeRes0 = probe_bridge_api(
        Config,
        #{<<"sql">> => sql_insert_template_with_nested_token_for_bridge()}
    ),
    ?assertMatch({ok, {{_, 204, _}, _Headers, _Body}}, ProbeRes0).

t_probe_with_large_value(Config) ->
    ProbeRes0 = probe_bridge_api(
        Config,
        #{<<"sql">> => sql_insert_template_with_large_value()}
    ),
    ?assertMatch({ok, {{_, 204, _}, _Headers, _Body}}, ProbeRes0).

t_message_with_nested_tokens(Config) ->
    BridgeId = bridge_id(Config),
    ResourceId = resource_id(Config),
    Name = ?config(oracle_name, Config),
    reset_table(Config),
    ?assertMatch(
        {ok, _},
        create_bridge(Config, #{
            <<"sql">> => sql_insert_template_with_nested_token_for_bridge()
        })
    ),
    %% Since the connection process is async, we give it some time to
    %% stabilize and avoid flakiness.
    ?retry(
        _Sleep = 1_000,
        _Attempts = 20,
        ?assertEqual({ok, connected}, emqx_resource_manager:health_check(ResourceId))
    ),
    ?retry(
        _Sleep = 1_000,
        _Attempts = 20,
        ?assertMatch(
            #{status := connected},
            emqx_bridge_v2:health_check(
                ?BRIDGE_TYPE_BIN,
                Name
            )
        )
    ),
    MsgId = erlang:unique_integer(),
    Data = binary_to_list(?config(oracle_name, Config)),
    Params = #{
        topic => ?config(mqtt_topic, Config),
        id => MsgId,
        payload => emqx_utils_json:encode(#{<<"msg">> => Data}),
        retain => false
    },
    emqx_bridge:send_message(BridgeId, Params),
    ?retry(
        _Sleep = 1_000,
        _Attempts = 20,
        ?assertMatch(
            {ok, [{result_set, [<<"PAYLOAD">>], _, [[Data]]}]},
            emqx_resource:simple_sync_query(
                ResourceId, {query, "SELECT payload FROM mqtt_test"}
            )
        )
    ),
    ok.

t_message_with_null_value(Config) ->
    BridgeId = bridge_id(Config),
    ResourceId = resource_id(Config),
    Name = ?config(oracle_name, Config),
    reset_table(Config),
    ?assertMatch(
        {ok, _},
        create_bridge(Config, #{
            <<"sql">> => sql_insert_template_with_null_value()
        })
    ),
    %% Since the connection process is async, we give it some time to
    %% stabilize and avoid flakiness.
    ?retry(
        _Sleep = 1_000,
        _Attempts = 20,
        ?assertEqual({ok, connected}, emqx_resource_manager:health_check(ResourceId))
    ),
    ?retry(
        _Sleep = 1_000,
        _Attempts = 20,
        ?assertMatch(
            #{status := connected},
            emqx_bridge_v2:health_check(
                ?BRIDGE_TYPE_BIN,
                Name
            )
        )
    ),
    MsgId = erlang:unique_integer(),
    %% no nullkey in payload
    Params = #{
        topic => ?config(mqtt_topic, Config),
        id => MsgId,
        payload => emqx_utils_json:encode(#{}),
        retain => false
    },
    emqx_bridge:send_message(BridgeId, Params),
    ?retry(
        _Sleep = 1_000,
        _Attempts = 20,
        ?assertMatch(
            {ok, [{result_set, [<<"PAYLOAD">>], _, [[null]]}]},
            emqx_resource:simple_sync_query(
                ResourceId, {query, "SELECT payload FROM mqtt_test"}
            )
        )
    ),
    ok.

t_probe_with_inconsistent_datatype(Config) ->
    ProbeRes0 = probe_bridge_api(
        Config,
        #{<<"sql">> => sql_insert_template_with_inconsistent_datatype()}
    ),
    ?assertMatch({ok, {{_, 204, _}, _Headers, _Body}}, ProbeRes0).

t_on_get_status(Config) ->
    ProxyPort = ?config(proxy_port, Config),
    ProxyHost = ?config(proxy_host, Config),
    ProxyName = ?config(proxy_name, Config),
    Name = ?config(oracle_name, Config),
    ResourceId = resource_id(Config),
    reset_table(Config),
    ?assertMatch({ok, _}, create_bridge(Config)),
    %% Since the connection process is async, we give it some time to
    %% stabilize and avoid flakiness.
    ?retry(
        _Sleep = 1_000,
        _Attempts = 20,
        ?assertEqual({ok, connected}, emqx_resource_manager:health_check(ResourceId))
    ),
    emqx_common_test_helpers:with_failure(down, ProxyName, ProxyHost, ProxyPort, fun() ->
        ct:sleep(500),
        ?assertEqual({ok, disconnected}, emqx_resource_manager:health_check(ResourceId)),
        ?assertMatch(
            #{status := disconnected},
            emqx_bridge_v2:health_check(?BRIDGE_TYPE_BIN, Name)
        )
    end),
    %% Check that it recovers itself.
    ?retry(
        _Sleep = 1_000,
        _Attempts = 20,
        begin
            ?assertEqual({ok, connected}, emqx_resource_manager:health_check(ResourceId)),
            ?assertMatch(
                #{status := connected},
                emqx_bridge_v2:health_check(?BRIDGE_TYPE_BIN, Name)
            )
        end
    ),
    ok.

t_no_sid_nor_service_name(Config0) ->
    OracleConfig0 = ?config(oracle_config, Config0),
    OracleConfig1 = maps:remove(<<"sid">>, OracleConfig0),
    OracleConfig = maps:remove(<<"service_name">>, OracleConfig1),
    NewOracleConfig = {oracle_config, OracleConfig},
    Config = lists:keyreplace(oracle_config, 1, Config0, NewOracleConfig),
    ?assertMatch(
        {error,
            {{_, 400, _}, _, #{
                <<"message">> := #{
                    <<"kind">> := <<"validation_error">>,
                    <<"reason">> := <<"neither SID nor Service Name was set">>,
                    %% should be censored as it contains secrets
                    <<"value">> := #{<<"password">> := <<"******">>}
                }
            }}},
        create_bridge_api(Config)
    ),
    ?assertMatch(
        {error,
            {{_, 400, _}, _, #{
                <<"message">> := #{
                    <<"kind">> := <<"validation_error">>,
                    <<"reason">> := <<"neither SID nor Service Name was set">>,
                    %% should be censored as it contains secrets
                    <<"value">> := #{<<"password">> := <<"******">>}
                }
            }}},
        probe_bridge_api(Config)
    ),
    ok.

t_missing_table(Config) ->
    Name = ?config(bridge_name, Config),
    ?check_trace(
        begin
            drop_table_if_exists(Config),
            ?assertMatch({ok, _}, create_bridge_api(Config)),
            ?retry(
                _Sleep = 1_000,
                _Attempts = 20,
                ?assertMatch(
                    {ok, #{
                        <<"status">> := <<"disconnected">>,
                        <<"status_reason">> := <<"{unhealthy_target,", _/binary>>
                    }},
                    emqx_bridge_testlib:get_bridge_api(Config)
                )
            ),
            ?block_until(#{?snk_kind := oracle_undefined_table}),
            MsgId = erlang:unique_integer(),
            Params = #{
                topic => ?config(mqtt_topic, Config),
                id => MsgId,
                payload => ?config(oracle_name, Config),
                retain => true
            },
            ?assertMatch(
                {error, {resource_error, #{reason := unhealthy_target}}},
                emqx_bridge_v2:send_message(?BRIDGE_TYPE_BIN, Name, Params, _QueryOpts = #{})
            ),
            ok
        end,
        fun(Trace) ->
            ?assertNotMatch([], ?of_kind(oracle_undefined_table, Trace)),
            ok
        end
    ).

t_table_removed(Config) ->
    ResourceId = resource_id(Config),
    ?check_trace(
        begin
            reset_table(Config),
            ?assertMatch({ok, _}, create_bridge_api(Config)),
            ActionId = emqx_bridge_v2:id(?BRIDGE_TYPE_BIN, ?config(oracle_name, Config)),
            ?retry(
                _Sleep = 1_000,
                _Attempts = 20,
                ?assertEqual({ok, connected}, emqx_resource_manager:health_check(ResourceId))
            ),
            drop_table_if_exists(Config),
            MsgId = erlang:unique_integer(),
            Params = #{
                topic => ?config(mqtt_topic, Config),
                id => MsgId,
                payload => ?config(oracle_name, Config),
                retain => true
            },
            Message = {ActionId, Params},
            ?assertEqual(
                {error, {unrecoverable_error, {942, "ORA-00942: table or view does not exist\n"}}},
                emqx_resource:simple_sync_query(ResourceId, Message)
            ),
            ok
        end,
        []
    ),
    ok.

t_update_with_invalid_prepare(Config) ->
    reset_table(Config),

    {ok, _} = create_bridge_api(Config),

    %% retainx is a bad column name
    BadSQL =
        <<"INSERT INTO mqtt_test(topic, msgid, payload, retainx) VALUES (${topic}, ${id}, ${payload}, ${retain})">>,

    Override = #{<<"sql">> => BadSQL},
    {ok, _} = update_bridge_api(Config, Override),

    {ok, Body1} = emqx_bridge_testlib:get_bridge_api(Config),
    ?assertMatch(#{<<"status">> := <<"disconnected">>}, Body1),
    Error1 = maps:get(<<"status_reason">>, Body1),
    case re:run(Error1, <<"unhealthy_target">>, [{capture, none}]) of
        match ->
            ok;
        nomatch ->
            ct:fail(#{
                expected_pattern => "undefined_column",
                got => Error1
            })
    end,

    %% assert that although there was an error returned, the invliad SQL is actually put
    BridgeName = ?config(oracle_name, Config),
    C1 = [{action_name, BridgeName}, {action_type, oracle} | Config],
    {ok, {{_, 200, "OK"}, _, Action}} = emqx_bridge_v2_testlib:get_action_api(C1),
    #{<<"parameters">> := #{<<"sql">> := FetchedSQL}} = Action,
    ?assertEqual(FetchedSQL, BadSQL),

    %% update again with the original sql
    {ok, _} = update_bridge_api(Config),
    {ok, Body2} = emqx_bridge_testlib:get_bridge_api(Config),
    %% the error should be gone now, and status should be 'connected'
    ?assertMatch(#{<<"status">> := <<"connected">>}, Body2),
    %% finally check if ecpool worker should have exactly one of reconnect callback
    ConnectorResId = <<"connector:oracle:", BridgeName/binary>>,
    Workers = ecpool:workers(ConnectorResId),
    [_ | _] = WorkerPids = lists:map(fun({_, Pid}) -> Pid end, Workers),
    lists:foreach(
        fun(Pid) ->
            [{emqx_oracle, prepare_sql_to_conn, Args}] =
                ecpool_worker:get_reconnect_callbacks(Pid),
            Sig = emqx_postgresql:get_reconnect_callback_signature(Args),
            BridgeResId = <<"action:oracle:", BridgeName/binary, $:, ConnectorResId/binary>>,
            ?assertEqual(BridgeResId, Sig)
        end,
        WorkerPids
    ),
    ok.<|MERGE_RESOLUTION|>--- conflicted
+++ resolved
@@ -318,12 +318,8 @@
     Res =
         case emqx_mgmt_api_test_util:request_api(post, Path, "", AuthHeader, Params, Opts) of
             {ok, {Status, Headers, Body0}} ->
-<<<<<<< HEAD
                 _ = emqx_bridge_v2_testlib:kickoff_action_health_check(TypeBin, Name),
-                {ok, {Status, Headers, emqx_utils_json:decode(Body0, [return_maps])}};
-=======
                 {ok, {Status, Headers, emqx_utils_json:decode(Body0)}};
->>>>>>> 36938f40
             {error, {Status, Headers, Body0}} ->
                 {error, {Status, Headers, emqx_bridge_testlib:try_decode_error(Body0)}};
             Error ->
@@ -348,16 +344,11 @@
     ct:pal("updating bridge (via http): ~p", [Params]),
     Res =
         case emqx_mgmt_api_test_util:request_api(put, Path, "", AuthHeader, Params, Opts) of
-<<<<<<< HEAD
             {ok, {_Status, _Headers, Body0}} ->
                 _ = emqx_bridge_v2_testlib:kickoff_action_health_check(TypeBin, Name),
-                {ok, emqx_utils_json:decode(Body0, [return_maps])};
+                {ok, emqx_utils_json:decode(Body0)};
             Error ->
                 Error
-=======
-            {ok, {_Status, _Headers, Body0}} -> {ok, emqx_utils_json:decode(Body0)};
-            Error -> Error
->>>>>>> 36938f40
         end,
     ct:pal("bridge update result: ~p", [Res]),
     Res.
