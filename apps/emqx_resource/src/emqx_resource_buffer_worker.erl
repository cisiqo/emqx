%%--------------------------------------------------------------------
%% Copyright (c) 2020-2024 EMQ Technologies Co., Ltd. All Rights Reserved.
%%
%% Licensed under the Apache License, Version 2.0 (the "License");
%% you may not use this file except in compliance with the License.
%% You may obtain a copy of the License at
%%
%%     http://www.apache.org/licenses/LICENSE-2.0
%%
%% Unless required by applicable law or agreed to in writing, software
%% distributed under the License is distributed on an "AS IS" BASIS,
%% WITHOUT WARRANTIES OR CONDITIONS OF ANY KIND, either express or implied.
%% See the License for the specific language governing permissions and
%% limitations under the License.
%%--------------------------------------------------------------------

%% This module implements async message sending, disk message queuing,
%%  and message batching using ReplayQ.

-module(emqx_resource_buffer_worker).

-include("emqx_resource.hrl").
-include("emqx_resource_errors.hrl").
-include_lib("emqx/include/logger.hrl").
-include_lib("stdlib/include/ms_transform.hrl").
-include_lib("snabbkaffe/include/snabbkaffe.hrl").

-behaviour(gen_statem).

-export([
    start_link/3,
    sync_query/3,
    async_query/3,
    block/1,
    resume/1,
    flush_worker/1
]).

-export([
    simple_sync_query/2,
    simple_sync_query/3,
    simple_async_query/3,
    simple_sync_internal_buffer_query/3
]).

-export([
    callback_mode/0,
    init/1,
    terminate/2,
    code_change/3
]).

-export([running/3, blocked/3]).

-export([queue_item_marshaller/1, estimate_size/1]).

-export([
    handle_async_reply/2, handle_async_batch_reply/2, reply_call/2, reply_call_internal_buffer/3
]).

-export([clear_disk_queue_dir/2]).

-elvis([{elvis_style, dont_repeat_yourself, disable}]).

-define(COLLECT_REQ_LIMIT, 1000).
-define(SEND_REQ(FROM, REQUEST), {'$send_req', FROM, REQUEST}).
-define(QUERY(FROM, REQUEST, SENT, EXPIRE_AT, TRACE_CTX),
    {query, FROM, REQUEST, SENT, EXPIRE_AT, TRACE_CTX}
).
-define(SIMPLE_QUERY(FROM, REQUEST, TRACE_CTX), ?QUERY(FROM, REQUEST, false, infinity, TRACE_CTX)).
-define(REPLY(FROM, SENT, RESULT, TRACE_CTX), {reply, FROM, SENT, RESULT, TRACE_CTX}).
-define(INFLIGHT_ITEM(Ref, BatchOrQuery, IsRetriable, AsyncWorkerMRef),
    {Ref, BatchOrQuery, IsRetriable, AsyncWorkerMRef}
).
-define(ITEM_IDX, 2).
-define(RETRY_IDX, 3).
-define(WORKER_MREF_IDX, 4).

-type id() :: binary().
-type index() :: pos_integer().
-type expire_at() :: infinity | integer().
-type trace_context() :: map() | undefined.
-type queue_query() :: ?QUERY(
    reply_fun(), request(), HasBeenSent :: boolean(), expire_at(), TraceCtx :: trace_context()
).
-type request() :: term().
-type request_from() :: undefined | gen_statem:from().
-type timeout_ms() :: emqx_schema:timeout_duration_ms().
-type request_ttl() :: emqx_schema:timeout_duration_ms().
-type health_check_interval() :: pos_integer().
-type state() :: blocked | running.
-type inflight_key() :: integer().
-type counters() :: #{
    dropped_expired => non_neg_integer(),
    dropped_queue_full => non_neg_integer(),
    dropped_resource_not_found => non_neg_integer(),
    dropped_resource_stopped => non_neg_integer(),
    success => non_neg_integer(),
    failed => non_neg_integer(),
    retried_success => non_neg_integer(),
    retried_failed => non_neg_integer()
}.
-type inflight_table() :: ets:tid() | atom() | reference().
-type data() :: #{
    id := id(),
    index := index(),
    inflight_tid := inflight_table(),
    async_workers := #{pid() => reference()},
    batch_size := pos_integer(),
    batch_time := timeout_ms(),
    counters := counters(),
    metrics_flush_interval := timeout_ms(),
    queue := replayq:q(),
    resume_interval := timeout_ms(),
    tref := undefined | {reference(), reference()},
    metrics_tref := undefined | {reference(), reference()}
}.

callback_mode() -> [state_functions, state_enter].

start_link(Id, Index, Opts) ->
    gen_statem:start_link(?MODULE, {Id, Index, Opts}, []).

-spec sync_query(id(), request(), query_opts()) -> Result :: term().
sync_query(Id, Request, Opts0) ->
    ?tp(sync_query, #{id => Id, request => Request, query_opts => Opts0}),
    Opts1 = ensure_timeout_query_opts(Opts0, sync),
    Opts = ensure_expire_at(Opts1),
    PickKey = maps:get(pick_key, Opts, self()),
    Timeout = maps:get(timeout, Opts),
    emqx_resource_metrics:matched_inc(Id),
    pick_call(Id, PickKey, {query, Request, Opts}, Timeout).

-spec async_query(id(), request(), query_opts()) -> Result :: term().
async_query(Id, Request, Opts0) ->
    ?tp(async_query, #{id => Id, request => Request, query_opts => Opts0}),
    Opts1 = ensure_timeout_query_opts(Opts0, async),
    Opts = ensure_expire_at(Opts1),
    PickKey = maps:get(pick_key, Opts, self()),
    emqx_resource_metrics:matched_inc(Id),
    pick_cast(Id, PickKey, {query, Request, Opts}).

%% simple query the resource without batching and queuing.
-spec simple_sync_query(id(), request()) -> term().
simple_sync_query(Id, Request) ->
    simple_sync_query(Id, Request, #{}).

-spec simple_sync_query(id(), request(), query_opts()) -> term().
simple_sync_query(Id, Request, QueryOpts0) ->
    %% Note: since calling this function implies in bypassing the
    %% buffer workers, and each buffer worker index is used when
    %% collecting gauge metrics, we use this dummy index.  If this
    %% call ends up calling buffering functions, that's a bug and
    %% would mess up the metrics anyway.  `undefined' is ignored by
    %% `emqx_resource_metrics:*_shift/3'.
    ?tp(simple_sync_query, #{id => Id, request => Request}),
    Index = undefined,
    QueryOpts = maps:merge(simple_query_opts(), QueryOpts0),
    emqx_resource_metrics:matched_inc(Id),
    Ref = make_request_ref(),
    ReplyTo = maps:get(reply_to, QueryOpts0, undefined),
    TraceCtx = maps:get(trace_ctx, QueryOpts0, undefined),
    Result = call_query(
        force_sync, Id, Index, Ref, ?SIMPLE_QUERY(ReplyTo, Request, TraceCtx), QueryOpts
    ),
    _ = handle_query_result(Id, Result, _HasBeenSent = false),
    Result.

%% simple async-query the resource without batching and queuing.
-spec simple_async_query(id(), request(), query_opts()) -> term().
simple_async_query(Id, Request, QueryOpts0) ->
    ?tp(simple_async_query, #{id => Id, request => Request, query_opts => QueryOpts0}),
    Index = undefined,
    QueryOpts = maps:merge(simple_query_opts(), QueryOpts0),
    emqx_resource_metrics:matched_inc(Id),
    Ref = make_request_ref(),
    ReplyTo = maps:get(reply_to, QueryOpts0, undefined),
    TraceCtx = maps:get(trace_ctx, QueryOpts0, undefined),
    Result = call_query(
        async_if_possible, Id, Index, Ref, ?SIMPLE_QUERY(ReplyTo, Request, TraceCtx), QueryOpts
    ),
    _ = handle_query_result(Id, Result, _HasBeenSent = false),
    Result.

%% This is a hack to handle cases where the underlying connector has internal buffering
%% (e.g.: Kafka and Pulsar producers).  Since the message may be inernally retried at a
%% later time, we can't bump metrics immediatelly if the return value is not a success
%% (e.g.: if the call timed out, but the message was enqueued nevertheless).
-spec simple_sync_internal_buffer_query(id(), request(), query_opts()) -> term().
simple_sync_internal_buffer_query(Id, Request, QueryOpts0) ->
    ?tp(simple_sync_internal_buffer_query, #{id => Id, request => Request, query_opts => QueryOpts0}),
    ReplyAlias = alias([reply]),
    try
        MaybeReplyTo = maps:get(reply_to, QueryOpts0, undefined),
        QueryOpts1 = QueryOpts0#{
            reply_to => {fun ?MODULE:reply_call_internal_buffer/3, [ReplyAlias, MaybeReplyTo]}
        },
        QueryOpts = #{timeout := Timeout} = maps:merge(simple_query_opts(), QueryOpts1),
        case simple_async_query(Id, Request, QueryOpts) of
            {error, _} = Error ->
                Error;
            {async_return, {error, _} = Error} ->
                Error;
            {async_return, {ok, _Pid}} ->
                receive
                    {ReplyAlias, Response} ->
                        Response
                after Timeout ->
                    _ = unalias(ReplyAlias),
                    receive
                        {ReplyAlias, Response} ->
                            Response
                    after 0 -> {error, timeout}
                    end
                end
        end
    after
        _ = unalias(ReplyAlias)
    end.

simple_query_opts() ->
    ensure_expire_at(#{simple_query => true, timeout => infinity}).

-spec block(pid()) -> ok.
block(ServerRef) ->
    gen_statem:cast(ServerRef, block).

-spec resume(pid()) -> ok.
resume(ServerRef) ->
    gen_statem:cast(ServerRef, resume).

-spec flush_worker(pid()) -> ok.
flush_worker(ServerRef) ->
    gen_statem:cast(ServerRef, flush).

-spec init({id(), pos_integer(), map()}) -> gen_statem:init_result(state(), data()).
init({Id, Index, Opts}) ->
    process_flag(trap_exit, true),
    true = gproc_pool:connect_worker(Id, {Id, Index}),
    BatchSize = maps:get(batch_size, Opts, ?DEFAULT_BATCH_SIZE),
    QueueOpts = replayq_opts(Id, Index, Opts),
    Queue = replayq:open(QueueOpts),
    emqx_resource_metrics:queuing_set(Id, Index, queue_count(Queue)),
    emqx_resource_metrics:inflight_set(Id, Index, 0),
    InflightWinSize = maps:get(inflight_window, Opts, ?DEFAULT_INFLIGHT),
    InflightTID = inflight_new(InflightWinSize),
    HealthCheckInterval = maps:get(health_check_interval, Opts, ?HEALTHCHECK_INTERVAL),
    RequestTTL = maps:get(request_ttl, Opts, ?DEFAULT_REQUEST_TTL),
    BatchTime0 = maps:get(batch_time, Opts, ?DEFAULT_BATCH_TIME),
    BatchTime = adjust_batch_time(Id, RequestTTL, BatchTime0),
    DefaultResumeInterval = default_resume_interval(RequestTTL, HealthCheckInterval),
    ResumeInterval = maps:get(resume_interval, Opts, DefaultResumeInterval),
    MetricsFlushInterval = maps:get(metrics_flush_interval, Opts, ?DEFAULT_METRICS_FLUSH_INTERVAL),
    Data0 = #{
        id => Id,
        index => Index,
        inflight_tid => InflightTID,
        async_workers => #{},
        batch_size => BatchSize,
        batch_time => BatchTime,
        counters => #{},
        metrics_flush_interval => MetricsFlushInterval,
        queue => Queue,
        resume_interval => ResumeInterval,
        tref => undefined,
        metrics_tref => undefined
    },
    Data = ensure_metrics_flush_timer(Data0),
    ?tp(buffer_worker_init, #{id => Id, index => Index, queue_opts => QueueOpts}),
    {ok, running, Data}.

running(enter, _, #{tref := _Tref} = Data) ->
    ?tp(buffer_worker_enter_running, #{id => maps:get(id, Data), tref => _Tref}),
    %% According to `gen_statem' laws, we mustn't call `maybe_flush'
    %% directly because it may decide to return `{next_state, blocked, _}',
    %% and that's an invalid response for a state enter call.
    %% Returning a next event from a state enter call is also
    %% prohibited.
    {keep_state, ensure_flush_timer(Data, 0)};
running(cast, resume, _St) ->
    keep_state_and_data;
running(cast, flush, Data) ->
    flush(Data);
running(cast, block, St) ->
    {next_state, blocked, St};
running(info, ?SEND_REQ(_ReplyTo, _Req) = Request0, Data) ->
    handle_query_requests(Request0, Data);
running(info, {flush, Ref}, Data = #{tref := {_TRef, Ref}}) ->
    flush(Data#{tref := undefined});
running(info, {flush, _Ref}, _Data) ->
    ?tp(discarded_stale_flush, #{}),
    keep_state_and_data;
running(info, {flush_metrics, Ref}, Data0 = #{metrics_tref := {_TRef, Ref}}) ->
    Data = flush_metrics(Data0#{metrics_tref := undefined}),
    {keep_state, Data};
running(info, {flush_metrics, _Ref}, _Data) ->
    keep_state_and_data;
running(info, {'DOWN', _MRef, process, Pid, Reason}, Data0 = #{async_workers := AsyncWorkers0}) when
    is_map_key(Pid, AsyncWorkers0)
->
    ?SLOG(info, #{msg => "async_worker_died", state => running, reason => Reason}, #{tag => ?TAG}),
    handle_async_worker_down(Data0, Pid);
running(info, Info, _St) ->
    ?SLOG(error, #{msg => "unexpected_msg", state => running, info => Info}, #{tag => ?TAG}),
    keep_state_and_data.

blocked(enter, _, #{resume_interval := ResumeT} = St0) ->
    ?tp(buffer_worker_enter_blocked, #{buffer_worker => self()}),
    %% discard the old timer, new timer will be started when entering running state again
    St = cancel_flush_timer(St0),
    {keep_state, St, {state_timeout, ResumeT, unblock}};
blocked(cast, block, _St) ->
    keep_state_and_data;
blocked(cast, resume, St) ->
    resume_from_blocked(St);
blocked(cast, flush, St) ->
    resume_from_blocked(St);
blocked(state_timeout, unblock, St) ->
    resume_from_blocked(St);
blocked(info, ?SEND_REQ(_ReplyTo, _Req) = Request0, Data0) ->
    Data = collect_and_enqueue_query_requests(Request0, Data0),
    {keep_state, Data};
blocked(info, {flush, _Ref}, _Data) ->
    %% ignore stale timer
    keep_state_and_data;
blocked(info, {flush_metrics, Ref}, Data0 = #{metrics_tref := {_TRef, Ref}}) ->
    Data = flush_metrics(Data0#{metrics_tref := undefined}),
    {keep_state, Data};
blocked(info, {flush_metrics, _Ref}, _Data) ->
    keep_state_and_data;
blocked(info, {'DOWN', _MRef, process, Pid, Reason}, Data0 = #{async_workers := AsyncWorkers0}) when
    is_map_key(Pid, AsyncWorkers0)
->
    ?SLOG(info, #{msg => "async_worker_died", state => blocked, reason => Reason}, #{tag => ?TAG}),
    handle_async_worker_down(Data0, Pid);
blocked(info, Info, _Data) ->
    ?SLOG(error, #{msg => "unexpected_msg", state => blocked, info => Info}, #{tag => ?TAG}),
    keep_state_and_data.

terminate(_Reason, #{id := Id, index := Index, queue := Q}) ->
    _ = replayq:close(Q),
    emqx_resource_metrics:inflight_set(Id, Index, 0),
    %% since we want volatile queues, this will be 0 after
    %% termination.
    emqx_resource_metrics:queuing_set(Id, Index, 0),
    gproc_pool:disconnect_worker(Id, {Id, Index}),
    ok.

code_change(_OldVsn, State, _Extra) ->
    {ok, State}.

%%==============================================================================
-define(PICK(ID, KEY, PID, EXPR),
    try
        case gproc_pool:pick_worker(ID, KEY) of
            PID when is_pid(PID) ->
                EXPR;
            _ ->
                ?RESOURCE_ERROR(worker_not_created, "resource not created")
        end
    catch
        error:badarg ->
            ?RESOURCE_ERROR(worker_not_created, "resource not created");
        error:timeout ->
            ?RESOURCE_ERROR(timeout, "call resource timeout")
    end
).

pick_call(Id, Key, Query = {_, _, QueryOpts}, Timeout) ->
    ?PICK(Id, Key, Pid, begin
        MRef = erlang:monitor(process, Pid, [{alias, reply_demonitor}]),
        ReplyTo = {fun ?MODULE:reply_call/2, [MRef]},
        erlang:send(Pid, ?SEND_REQ(ReplyTo, Query)),
        receive
            {MRef, Response} ->
                erlang:demonitor(MRef, [flush]),
                maybe_reply_to(Response, QueryOpts);
            {'DOWN', MRef, process, Pid, Reason} ->
                error({worker_down, Reason})
        after Timeout ->
            erlang:demonitor(MRef, [flush]),
            receive
                {MRef, Response} ->
                    maybe_reply_to(Response, QueryOpts)
            after 0 ->
                error(timeout)
            end
        end
    end).

pick_cast(Id, Key, Query = {query, _Request, QueryOpts}) ->
    ?PICK(Id, Key, Pid, begin
        ReplyTo = maps:get(reply_to, QueryOpts, undefined),
        erlang:send(Pid, ?SEND_REQ(ReplyTo, Query)),
        ok
    end).

resume_from_blocked(Data) ->
    ?tp(buffer_worker_resume_from_blocked_enter, #{}),
    #{inflight_tid := InflightTID} = Data,
    Now = now_(),
    case inflight_get_first_retriable(InflightTID, Now) of
        none ->
            case is_inflight_full(InflightTID) of
                true ->
                    {keep_state, Data};
                false ->
                    {next_state, running, Data}
            end;
        {expired, Ref, Batch} ->
            BufferWorkerPid = self(),
            IsAcked = ack_inflight(InflightTID, Ref, BufferWorkerPid),
            Counters =
                case IsAcked of
                    true -> #{dropped_expired => length(Batch)};
                    false -> #{}
                end,
            batch_reply_dropped(Batch, {error, request_expired}),
            NData = aggregate_counters(Data, Counters),
            ?tp(buffer_worker_retry_expired, #{expired => Batch}),
            resume_from_blocked(NData);
        {single, Ref, Query} ->
            %% We retry msgs in inflight window sync, as if we send them
            %% async, they will be appended to the end of inflight window again.
            retry_inflight_sync(Ref, Query, Data);
        {batch, Ref, NotExpired, []} ->
            retry_inflight_sync(Ref, NotExpired, Data);
        {batch, Ref, NotExpired, Expired} ->
            NumExpired = length(Expired),
            ok = update_inflight_item(InflightTID, Ref, NotExpired, NumExpired),
            batch_reply_dropped(Expired, {error, request_expired}),
            NData = aggregate_counters(Data, #{dropped_expired => NumExpired}),
            ?tp(buffer_worker_retry_expired, #{expired => Expired}),
            %% We retry msgs in inflight window sync, as if we send them
            %% async, they will be appended to the end of inflight window again.
            retry_inflight_sync(Ref, NotExpired, NData)
    end.

retry_inflight_sync(Ref, QueryOrBatch, Data0) ->
    #{
        id := Id,
        inflight_tid := InflightTID,
        index := Index,
        resume_interval := ResumeT
    } = Data0,
    ?tp(buffer_worker_retry_inflight, #{query_or_batch => QueryOrBatch, ref => Ref}),
    QueryOpts = #{simple_query => false},
    Result = call_query(force_sync, Id, Index, Ref, QueryOrBatch, QueryOpts),
    {ShouldAck, PostFn, DeltaCounters} =
        case QueryOrBatch of
            ?QUERY(ReplyTo, _, HasBeenSent, _ExpireAt, TraceCtx) ->
                Reply = ?REPLY(ReplyTo, HasBeenSent, Result, TraceCtx),
                reply_caller_defer_metrics(Id, Reply, QueryOpts);
            [?QUERY(_, _, _, _, _) | _] = Batch ->
                batch_reply_caller_defer_metrics(Id, Result, Batch, QueryOpts)
        end,
    Data1 = aggregate_counters(Data0, DeltaCounters),
    case ShouldAck of
        %% Send failed because resource is down
        nack ->
            PostFn(),
            ?tp(
                buffer_worker_retry_inflight_failed,
                #{
                    ref => Ref,
                    query_or_batch => QueryOrBatch,
                    result => Result
                }
            ),
            {keep_state, Data1, {state_timeout, ResumeT, unblock}};
        %% Send ok or failed but the resource is working
        ack ->
            BufferWorkerPid = self(),
            IsAcked = ack_inflight(InflightTID, Ref, BufferWorkerPid),
            %% we need to defer bumping the counters after
            %% `inflight_drop' to avoid the race condition when an
            %% inflight request might get completed concurrently with
            %% the retry, bumping them twice.  Since both inflight
            %% requests (repeated and original) have the safe `Ref',
            %% we bump the counter when removing it from the table.
            IsAcked andalso PostFn(),
            ?tp(
                buffer_worker_retry_inflight_succeeded,
                #{
                    ref => Ref,
                    query_or_batch => QueryOrBatch
                }
            ),
            resume_from_blocked(Data1)
    end.

%% Called during the `running' state only.
-spec handle_query_requests(?SEND_REQ(request_from(), request()), data()) ->
    gen_statem:event_handler_result(state(), data()).
handle_query_requests(Request0, Data0) ->
    Data = collect_and_enqueue_query_requests(Request0, Data0),
    maybe_flush(Data).

collect_and_enqueue_query_requests(Request0, Data0) ->
    #{
        id := Id,
        index := Index,
        queue := Q
    } = Data0,
    Requests = collect_requests([Request0], ?COLLECT_REQ_LIMIT),
    Queries =
        lists:map(
            fun
                (?SEND_REQ(undefined = _ReplyTo, {query, Req, Opts})) ->
                    ReplyFun = maps:get(async_reply_fun, Opts, undefined),
                    HasBeenSent = false,
                    ExpireAt = maps:get(expire_at, Opts),
                    TraceCtx = maps:get(trace_ctx, Opts, undefined),
                    ?QUERY(ReplyFun, Req, HasBeenSent, ExpireAt, TraceCtx);
                (?SEND_REQ(ReplyTo, {query, Req, Opts})) ->
                    HasBeenSent = false,
                    ExpireAt = maps:get(expire_at, Opts),
                    TraceCtx = maps:get(trace_ctx, Opts, undefined),
                    ?QUERY(ReplyTo, Req, HasBeenSent, ExpireAt, TraceCtx)
            end,
            Requests
        ),
    {Overflown, NewQ, DeltaCounters} = append_queue(Id, Index, Q, Queries),
    ok = reply_overflown(Overflown),
    aggregate_counters(Data0#{queue := NewQ}, DeltaCounters).

reply_overflown([]) ->
    ok;
reply_overflown([?QUERY(ReplyTo, _Req, _HasBeenSent, _ExpireAt, _TraceCtx) | More]) ->
    do_reply_caller(ReplyTo, {error, buffer_overflow}),
    reply_overflown(More).

do_reply_caller(undefined, _Result) ->
    ok;
do_reply_caller({F, Args}, {async_return, Result}) ->
    %% this is an early return to async caller, the retry
    %% decision has to be made by the caller
    do_reply_caller({F, Args}, Result);
do_reply_caller({F, Args}, Result) when is_function(F) ->
    _ = erlang:apply(F, Args ++ [Result]),
    ok;
do_reply_caller({F, Args, _Context}, Result) when is_function(F) ->
    _ = erlang:apply(F, Args ++ [Result]),
    ok.

maybe_flush(Data0) ->
    #{
        batch_size := BatchSize,
        queue := Q
    } = Data0,
    QueueCount = queue_count(Q),
    case QueueCount >= BatchSize of
        true ->
            flush(Data0);
        false ->
            {keep_state, ensure_flush_timer(Data0)}
    end.

%% Called during the `running' state only.
-spec flush(data()) -> gen_statem:event_handler_result(state(), data()).
flush(Data0) ->
    #{
        batch_size := BatchSize,
        inflight_tid := InflightTID,
        queue := Q0
    } = Data0,
    Data1 = cancel_flush_timer(Data0),
    CurrentCount = queue_count(Q0),
    IsFull = is_inflight_full(InflightTID),
    ?tp_ignore_side_effects_in_prod(buffer_worker_flush, #{
        queued => CurrentCount,
        is_inflight_full => IsFull,
        inflight => inflight_count(InflightTID)
    }),
    case {CurrentCount, IsFull} of
        {0, _} ->
            ?tp_ignore_side_effects_in_prod(buffer_worker_queue_drained, #{
                inflight => inflight_count(InflightTID)
            }),
            {keep_state, Data1};
        {_, true} ->
            ?tp(buffer_worker_flush_but_inflight_full, #{}),
            {keep_state, Data1};
        {_, false} ->
            ?tp(buffer_worker_flush_before_pop, #{}),
            PopOpts = #{
                count_limit => BatchSize,
                stop_before => {fun stop_batching/2, initial_state}
            },
            {Q1, QAckRef, Batch} = replayq:pop(Q0, PopOpts),
            Data2 = Data1#{queue := Q1},
            ?tp(buffer_worker_flush_before_sieve_expired, #{}),
            Now = now_(),
            %% if the request has expired, the caller is no longer
            %% waiting for a response.
            case sieve_expired_requests(Batch, Now) of
                {[], _AllExpired} ->
                    ok = replayq:ack(Q1, QAckRef),
                    NumExpired = length(Batch),
                    batch_reply_dropped(Batch, {error, request_expired}),
                    Data3 = aggregate_counters(Data2, #{dropped_expired => NumExpired}),
                    ?tp(buffer_worker_flush_all_expired, #{batch => Batch}),
                    flush(Data3);
                {NotExpired, Expired} ->
                    NumExpired = length(Expired),
                    batch_reply_dropped(Expired, {error, request_expired}),
                    Data3 = aggregate_counters(Data2, #{dropped_expired => NumExpired}),
                    IsBatch = (BatchSize > 1),
                    %% We *must* use the new queue, because we currently can't
                    %% `nack' a `pop'.
                    %% Maybe we could re-open the queue?
                    ?tp(
                        buffer_worker_flush_potentially_partial,
                        #{expired => Expired, not_expired => NotExpired}
                    ),
                    Ref = make_request_ref(),
                    do_flush(Data3, #{
                        is_batch => IsBatch,
                        batch => NotExpired,
                        ref => Ref,
                        ack_ref => QAckRef
                    })
            end
    end.

stop_batching(Query, initial_state) ->
    get_stop_flag(Query);
stop_batching(Query, PrevStopFlag) ->
    case get_stop_flag(Query) =:= PrevStopFlag of
        true ->
            PrevStopFlag;
        false ->
            %% We stop beceause we don't want a batch with mixed values for the
            %% stop_action_after_render option
            true
    end.

get_stop_flag(?QUERY(_, _, _, _, #{stop_action_after_render := true})) ->
    stop_action_after_render;
get_stop_flag(_) ->
    no_stop_action_after_render.

-spec do_flush(data(), #{
    is_batch := boolean(),
    batch := [queue_query()],
    ack_ref := replayq:ack_ref(),
    ref := inflight_key()
}) ->
    gen_statem:event_handler_result(state(), data()).
do_flush(
    #{queue := Q1} = Data0,
    #{
        is_batch := false,
        batch := Batch,
        ref := Ref,
        ack_ref := QAckRef
    }
) ->
    #{
        id := Id,
        index := Index,
        inflight_tid := InflightTID
    } = Data0,
    %% unwrap when not batching (i.e., batch size == 1)
    [?QUERY(ReplyTo, _, HasBeenSent, _ExpireAt, TraceCtx) = Request] = Batch,
    QueryOpts = #{inflight_tid => InflightTID, simple_query => false},
    Result = call_query(async_if_possible, Id, Index, Ref, Request, QueryOpts),
    Reply = ?REPLY(ReplyTo, HasBeenSent, Result, TraceCtx),
    {ShouldAck, DeltaCounters} = reply_caller(Id, Reply, QueryOpts),
    Data1 = aggregate_counters(Data0, DeltaCounters),
    case ShouldAck of
        %% Failed; remove the request from the queue, as we cannot pop
        %% from it again, but we'll retry it using the inflight table.
        nack ->
            ok = replayq:ack(Q1, QAckRef),
            %% we set it atomically just below; a limitation of having
            %% to use tuples for atomic ets updates
            IsRetriable = true,
            AsyncWorkerMRef0 = undefined,
            InflightItem = ?INFLIGHT_ITEM(Ref, Request, IsRetriable, AsyncWorkerMRef0),
            %% we must append again to the table to ensure that the
            %% request will be retried (i.e., it might not have been
            %% inserted during `call_query' if the resource was down
            %% and/or if it was a sync request).
            inflight_append(InflightTID, InflightItem),
            mark_inflight_as_retriable(InflightTID, Ref),
            {Data2, AsyncWorkerMRef} = ensure_async_worker_monitored(Data1, Result),
            store_async_worker_reference(InflightTID, Ref, AsyncWorkerMRef),
            ?tp(
                buffer_worker_flush_nack,
                #{
                    ref => Ref,
                    is_retriable => IsRetriable,
                    batch_or_query => Request,
                    result => Result
                }
            ),
            {next_state, blocked, Data2};
        %% Success; just ack.
        ack ->
            ok = replayq:ack(Q1, QAckRef),
            %% Async requests are acked later when the async worker
            %% calls the corresponding callback function.  Also, we
            %% must ensure the async worker is being monitored for
            %% such requests.
            IsUnrecoverableError = is_unrecoverable_error(Result),
            BufferWorkerPid = self(),
            case is_async_return(Result) of
                true when IsUnrecoverableError ->
                    ack_inflight(InflightTID, Ref, BufferWorkerPid);
                true ->
                    ok;
                false ->
                    ack_inflight(InflightTID, Ref, BufferWorkerPid)
            end,
            {Data2, AsyncWorkerMRef} = ensure_async_worker_monitored(Data1, Result),
            store_async_worker_reference(InflightTID, Ref, AsyncWorkerMRef),
            ?tp(
                buffer_worker_flush_ack,
                #{
                    batch_or_query => Request,
                    result => Result
                }
            ),
            CurrentCount = queue_count(Q1),
            case CurrentCount > 0 of
                true ->
                    ?tp(buffer_worker_flush_ack_reflush, #{
                        batch_or_query => Request, result => Result, queue_count => CurrentCount
                    }),
                    flush_worker(self());
                false ->
                    ?tp_ignore_side_effects_in_prod(buffer_worker_queue_drained, #{
                        inflight => inflight_count(InflightTID)
                    }),
                    ok
            end,
            {keep_state, Data2}
    end;
do_flush(#{queue := Q1} = Data0, #{
    is_batch := true,
    batch := Batch,
    ref := Ref,
    ack_ref := QAckRef
}) ->
    #{
        id := Id,
        index := Index,
        batch_size := BatchSize,
        inflight_tid := InflightTID
    } = Data0,
    QueryOpts = #{inflight_tid => InflightTID, simple_query => false},
    Result = call_query(async_if_possible, Id, Index, Ref, Batch, QueryOpts),
    {ShouldAck, DeltaCounters} = batch_reply_caller(Id, Result, Batch, QueryOpts),
    Data1 = aggregate_counters(Data0, DeltaCounters),
    case ShouldAck of
        %% Failed; remove the request from the queue, as we cannot pop
        %% from it again, but we'll retry it using the inflight table.
        nack ->
            ok = replayq:ack(Q1, QAckRef),
            %% we set it atomically just below; a limitation of having
            %% to use tuples for atomic ets updates
            IsRetriable = true,
            AsyncWorkerMRef0 = undefined,
            InflightItem = ?INFLIGHT_ITEM(Ref, Batch, IsRetriable, AsyncWorkerMRef0),
            %% we must append again to the table to ensure that the
            %% request will be retried (i.e., it might not have been
            %% inserted during `call_query' if the resource was down
            %% and/or if it was a sync request).
            inflight_append(InflightTID, InflightItem),
            mark_inflight_as_retriable(InflightTID, Ref),
            {Data2, AsyncWorkerMRef} = ensure_async_worker_monitored(Data1, Result),
            store_async_worker_reference(InflightTID, Ref, AsyncWorkerMRef),
            ?tp(
                buffer_worker_flush_nack,
                #{
                    ref => Ref,
                    is_retriable => IsRetriable,
                    batch_or_query => Batch,
                    result => Result
                }
            ),
            {next_state, blocked, Data2};
        %% Success; just ack.
        ack ->
            ok = replayq:ack(Q1, QAckRef),
            %% Async requests are acked later when the async worker
            %% calls the corresponding callback function.  Also, we
            %% must ensure the async worker is being monitored for
            %% such requests.
            IsUnrecoverableError = is_unrecoverable_error(Result),
            BufferWorkerPid = self(),
            case is_async_return(Result) of
                true when IsUnrecoverableError ->
                    ack_inflight(InflightTID, Ref, BufferWorkerPid);
                true ->
                    ok;
                false ->
                    ack_inflight(InflightTID, Ref, BufferWorkerPid)
            end,
            {Data2, AsyncWorkerMRef} = ensure_async_worker_monitored(Data1, Result),
            store_async_worker_reference(InflightTID, Ref, AsyncWorkerMRef),
            CurrentCount = queue_count(Q1),
            ?tp(
                buffer_worker_flush_ack,
                #{
                    batch_or_query => Batch,
                    result => Result,
                    queue_count => CurrentCount
                }
            ),
            Data3 =
                case {CurrentCount > 0, CurrentCount >= BatchSize} of
                    {false, _} ->
                        ?tp_ignore_side_effects_in_prod(buffer_worker_queue_drained, #{
                            inflight => inflight_count(InflightTID)
                        }),
                        Data2;
                    {true, true} ->
                        ?tp(buffer_worker_flush_ack_reflush, #{
                            batch_or_query => Batch,
                            result => Result,
                            queue_count => CurrentCount,
                            batch_size => BatchSize
                        }),
                        flush_worker(self()),
                        Data2;
                    {true, false} ->
                        ensure_flush_timer(Data2)
                end,
            {keep_state, Data3}
    end.

batch_reply_caller(Id, BatchResult, Batch, QueryOpts) ->
    {ShouldBlock, PostFn, DeltaCounters} =
        batch_reply_caller_defer_metrics(Id, BatchResult, Batch, QueryOpts),
    PostFn(),
    {ShouldBlock, DeltaCounters}.

batch_reply_caller_defer_metrics(Id, BatchResult, Batch, QueryOpts) ->
    Replies = expand_batch_reply(BatchResult, Batch),
    {ShouldAck, PostFns, Counters} =
        lists:foldl(
            fun(Reply, {_ShouldAck, PostFns, OldCounters}) ->
                %% _ShouldAck should be the same as ShouldAck starting from the second reply
                {ShouldAck, PostFn, DeltaCounters} = reply_caller_defer_metrics(
                    Id, Reply, QueryOpts
                ),
                {ShouldAck, [PostFn | PostFns], merge_counters(OldCounters, DeltaCounters)}
            end,
            {ack, [], #{}},
            Replies
        ),
    PostFn = fun() -> lists:foreach(fun(F) -> F() end, lists:reverse(PostFns)) end,
    {ShouldAck, PostFn, Counters}.

expand_batch_reply(BatchResults, Batch) when is_list(BatchResults) ->
    lists:map(
        fun({?QUERY(FROM, _REQUEST, SENT, _EXPIRE_AT, TraceCtx), Result}) ->
            ?REPLY(FROM, SENT, Result, TraceCtx)
        end,
        lists:zip(Batch, BatchResults)
    );
expand_batch_reply(BatchResult, Batch) ->
    lists:map(
        fun(?QUERY(FROM, _REQUEST, SENT, _EXPIRE_AT, TraceCtx)) ->
            ?REPLY(FROM, SENT, BatchResult, TraceCtx)
        end,
        Batch
    ).

reply_caller(Id, Reply, QueryOpts) ->
    {ShouldAck, PostFn, DeltaCounters} = reply_caller_defer_metrics(Id, Reply, QueryOpts),
    PostFn(),
    {ShouldAck, DeltaCounters}.

%% Should only reply to the caller when the decision is final (not
%% retriable).  See comment on `handle_query_result_pure'.
reply_caller_defer_metrics(Id, ?REPLY(undefined, HasBeenSent, Result, TraceCtx), _QueryOpts) ->
    handle_query_result_pure(Id, Result, HasBeenSent, TraceCtx);
reply_caller_defer_metrics(Id, ?REPLY(ReplyTo, HasBeenSent, Result, TraceCtx), QueryOpts) ->
    IsSimpleQuery = maps:get(simple_query, QueryOpts, false),
    IsUnrecoverableError = is_unrecoverable_error(Result),
    {ShouldAck, PostFn, DeltaCounters} = handle_query_result_pure(
        Id, Result, HasBeenSent, TraceCtx
    ),
    case {ShouldAck, Result, IsUnrecoverableError, IsSimpleQuery} of
        {ack, {async_return, _}, true, _} ->
            ok = do_reply_caller(ReplyTo, Result);
        {ack, {async_return, _}, false, _} ->
            ok;
        {_, _, _, true} ->
            ok = do_reply_caller(ReplyTo, Result);
        {nack, _, _, _} ->
            ok;
        {ack, _, _, _} ->
            ok = do_reply_caller(ReplyTo, Result)
    end,
    {ShouldAck, PostFn, DeltaCounters}.

%% This is basically used only by rule actions.  To avoid rule action metrics from
%% becoming inconsistent when we drop messages, we need a way to signal rule engine that
%% this action has reached a conclusion.
-spec reply_dropped(reply_fun(), {error, late_reply | request_expired}) -> ok.
reply_dropped(_ReplyTo = {Fn, Args, #{reply_dropped := true}}, Result) when
    is_function(Fn), is_list(Args)
->
    %% We want to avoid bumping metrics inside the buffer worker, since it's costly.
    emqx_pool:async_submit(Fn, Args ++ [Result]),
    ok;
reply_dropped(_ReplyTo, _Result) ->
    ok.

-spec batch_reply_dropped([queue_query()], {error, late_reply | request_expired}) -> ok.
batch_reply_dropped(Batch, Result) ->
    lists:foreach(
        fun(?QUERY(ReplyTo, _CoreReq, _HasBeenSent, _ExpireAt, _TraceCtx)) ->
            reply_dropped(ReplyTo, Result)
        end,
        Batch
    ).

%% This is only called by `simple_{,a}sync_query', so we can bump the
%% counters here.
handle_query_result(Id, Result, HasBeenSent) ->
    {ShouldBlock, PostFn, DeltaCounters} = handle_query_result_pure(Id, Result, HasBeenSent, #{}),
    PostFn(),
    bump_counters(Id, DeltaCounters),
    ShouldBlock.

%% We should always retry (nack), except when:
%%   * resource is not found
%%   * resource is stopped
%%   * the result is a success (or at least a delayed result)
%% We also retry even sync requests.  In that case, we shouldn't reply
%% the caller until one of those final results above happen.
-spec handle_query_result_pure(id(), term(), HasBeenSent :: boolean(), TraceCTX :: map()) ->
    {ack | nack, function(), counters()}.
handle_query_result_pure(_Id, ?RESOURCE_ERROR_M(exception, Msg), _HasBeenSent, TraceCTX) ->
    PostFn = fun() ->
        ?TRACE(
            error,
            "ERROR",
            "resource_exception",
            (trace_ctx_map(TraceCTX))#{info => emqx_utils:redact(Msg)}
        ),
        ok
    end,
    {nack, PostFn, #{}};
handle_query_result_pure(_Id, ?RESOURCE_ERROR_M(NotWorking, _), _HasBeenSent, _TraceCTX) when
    NotWorking == not_connected; NotWorking == blocked
->
    {nack, fun() -> ok end, #{}};
handle_query_result_pure(Id, ?RESOURCE_ERROR_M(not_found, Msg), _HasBeenSent, TraceCTX) ->
    PostFn = fun() ->
        ?TRACE(
            error,
            "ERROR",
            "resource_not_found",
            (trace_ctx_map(TraceCTX))#{id => Id, info => Msg}
        ),
        ok
    end,
    {ack, PostFn, #{dropped_resource_not_found => 1}};
handle_query_result_pure(Id, ?RESOURCE_ERROR_M(stopped, Msg), _HasBeenSent, TraceCTX) ->
    PostFn = fun() ->
        ?TRACE(error, "ERROR", "resource_stopped", (trace_ctx_map(TraceCTX))#{id => Id, info => Msg}),
        ok
    end,
    {ack, PostFn, #{dropped_resource_stopped => 1}};
handle_query_result_pure(Id, ?RESOURCE_ERROR_M(Reason, _), _HasBeenSent, TraceCTX) ->
    PostFn = fun() ->
        ?TRACE(error, "ERROR", "other_resource_error", (trace_ctx_map(TraceCTX))#{
            id => Id, reason => Reason
        }),
        ok
    end,
    {nack, PostFn, #{}};
handle_query_result_pure(Id, {error, Reason} = Error, HasBeenSent, TraceCTX) ->
    case is_unrecoverable_error(Error) of
        true ->
            PostFn =
                fun() ->
                    ?SLOG_THROTTLE(
                        error,
                        Id,
                        #{
                            resource_id => Id,
                            msg => unrecoverable_resource_error,
                            reason => Reason
                        },
                        #{tag => ?TAG}
                    ),
                    ok
                end,
            Counters =
                case HasBeenSent of
                    true -> #{retried_failed => 1};
                    false -> #{failed => 1}
                end,
            {ack, PostFn, Counters};
        false ->
            PostFn =
                fun() ->
                    ?TRACE(error, "ERROR", "send_error", (trace_ctx_map(TraceCTX))#{
                        id => Id, reason => Reason
                    }),
                    ok
                end,
            {nack, PostFn, #{}}
    end;
handle_query_result_pure(Id, {async_return, Result}, HasBeenSent, TraceCTX) ->
    handle_query_async_result_pure(Id, Result, HasBeenSent, TraceCTX);
handle_query_result_pure(_Id, Result, HasBeenSent, _TraceCTX) ->
    PostFn = fun() ->
        assert_ok_result(Result),
        ok
    end,
    Counters =
        case HasBeenSent of
            true -> #{retried_success => 1};
            false -> #{success => 1}
        end,
    {ack, PostFn, Counters}.

-spec handle_query_async_result_pure(id(), term(), HasBeenSent :: boolean(), map()) ->
    {ack | nack, function(), counters()}.
handle_query_async_result_pure(Id, {error, Reason} = Error, HasBeenSent, TraceCTX) ->
    case is_unrecoverable_error(Error) of
        true ->
            PostFn =
                fun() ->
                    ?SLOG_THROTTLE(
                        error,
                        Id,
                        #{
                            resource_id => Id,
                            msg => unrecoverable_resource_error,
                            reason => Reason
                        },
                        #{tag => ?TAG}
                    ),
                    ok
                end,
            Counters =
                case HasBeenSent of
                    true -> #{retried_failed => 1};
                    false -> #{failed => 1}
                end,
            {ack, PostFn, Counters};
        false ->
            PostFn = fun() ->
                ?TRACE(error, "ERROR", "async_send_error", (trace_ctx_map(TraceCTX))#{
                    id => Id, reason => Reason
                }),
                ok
            end,
            {nack, PostFn, #{}}
    end;
handle_query_async_result_pure(_Id, {ok, Pid}, _HasBeenSent, _TraceCTX) when is_pid(Pid) ->
    {ack, fun() -> ok end, #{}};
handle_query_async_result_pure(_Id, ok, _HasBeenSent, _TraceCTX) ->
    {ack, fun() -> ok end, #{}};
handle_query_async_result_pure(Id, Results, HasBeenSent, TraceCTX) when is_list(Results) ->
    All = fun(L) ->
        case L of
            {ok, Pid} -> is_pid(Pid);
            _ -> false
        end
    end,
    case lists:all(All, Results) of
        true ->
            {ack, fun() -> ok end, #{}};
        false ->
            PostFn = fun() ->
                ?TRACE(
                    error,
                    "ERROR",
                    "async_batch_send_error",
                    (trace_ctx_map(TraceCTX))#{
                        id => Id,
                        reason => Results,
                        has_been_sent => HasBeenSent
                    }
                ),
                ok
            end,
            {nack, PostFn, #{}}
    end.

trace_ctx_map(undefined) ->
    #{};
trace_ctx_map(Map) ->
    Map.

-spec aggregate_counters(data(), counters()) -> data().
aggregate_counters(Data = #{counters := OldCounters}, DeltaCounters) ->
    Counters = merge_counters(OldCounters, DeltaCounters),
    Data#{counters := Counters}.

-spec merge_counters(counters(), counters()) -> counters().
merge_counters(OldCounters, DeltaCounters) ->
    maps:fold(
        fun(Metric, Val, Acc) ->
            maps:update_with(Metric, fun(X) -> X + Val end, Val, Acc)
        end,
        OldCounters,
        DeltaCounters
    ).

-spec flush_metrics(data()) -> data().
flush_metrics(Data = #{id := Id, counters := Counters}) ->
    bump_counters(Id, Counters),
    set_gauges(Data),
    log_expired_message_count(Data),
    ensure_metrics_flush_timer(Data#{counters := #{}}).

-spec ensure_metrics_flush_timer(data()) -> data().
ensure_metrics_flush_timer(Data = #{metrics_tref := undefined, metrics_flush_interval := T}) ->
    Ref = make_ref(),
    TRef = erlang:send_after(T, self(), {flush_metrics, Ref}),
    Data#{metrics_tref := {TRef, Ref}}.

-spec bump_counters(id(), counters()) -> ok.
bump_counters(Id, Counters) ->
    Iter = maps:iterator(Counters),
    do_bump_counters(Iter, Id).

do_bump_counters(Iter, Id) ->
    case maps:next(Iter) of
        {Key, Val, NIter} ->
            do_bump_counters1(Key, Val, Id),
            do_bump_counters(NIter, Id);
        none ->
            ok
    end.

do_bump_counters1(dropped_expired, Val, Id) ->
    emqx_resource_metrics:dropped_expired_inc(Id, Val);
do_bump_counters1(dropped_queue_full, Val, Id) ->
    emqx_resource_metrics:dropped_queue_full_inc(Id, Val);
do_bump_counters1(failed, Val, Id) ->
    emqx_resource_metrics:failed_inc(Id, Val);
do_bump_counters1(retried_failed, Val, Id) ->
    emqx_resource_metrics:retried_failed_inc(Id, Val);
do_bump_counters1(success, Val, Id) ->
    emqx_resource_metrics:success_inc(Id, Val);
do_bump_counters1(retried_success, Val, Id) ->
    emqx_resource_metrics:retried_success_inc(Id, Val);
do_bump_counters1(dropped_resource_not_found, Val, Id) ->
    emqx_resource_metrics:dropped_resource_not_found_inc(Id, Val);
do_bump_counters1(dropped_resource_stopped, Val, Id) ->
    emqx_resource_metrics:dropped_resource_stopped_inc(Id, Val).

-spec log_expired_message_count(data()) -> ok.
log_expired_message_count(_Data = #{id := Id, index := Index, counters := Counters}) ->
    ExpiredCount = maps:get(dropped_expired, Counters, 0),
    case ExpiredCount > 0 of
        false ->
            ok;
        true ->
            ?SLOG(
                info,
                #{
                    msg => "buffer_worker_dropped_expired_messages",
                    resource_id => Id,
                    worker_index => Index,
                    expired_count => ExpiredCount
                },
                #{tag => ?TAG}
            ),
            ok
    end.

-spec set_gauges(data()) -> ok.
set_gauges(_Data = #{id := Id, index := Index, queue := Q, inflight_tid := InflightTID}) ->
    emqx_resource_metrics:queuing_set(Id, Index, queue_count(Q)),
    emqx_resource_metrics:inflight_set(Id, Index, inflight_num_msgs(InflightTID)),
    ok.

handle_async_worker_down(Data0, Pid) ->
    #{async_workers := AsyncWorkers0} = Data0,
    {AsyncWorkerMRef, AsyncWorkers} = maps:take(Pid, AsyncWorkers0),
    Data = Data0#{async_workers := AsyncWorkers},
    mark_inflight_items_as_retriable(Data, AsyncWorkerMRef),
    {next_state, blocked, Data}.

-spec call_query(force_sync | async_if_possible, _, _, _, _, _) -> _.
call_query(QM, Id, Index, Ref, Query, QueryOpts) ->
    ?tp(call_query_enter, #{id => Id, query => Query, query_mode => QM}),
    case emqx_resource_manager:lookup_cached(extract_connector_id(Id)) of
        %% This seems to be the only place where the `rm_status_stopped' status matters,
        %% to distinguish from the `disconnected' status.
        {ok, _Group, #{status := ?rm_status_stopped}} ->
            ?RESOURCE_ERROR(stopped, "resource stopped or disabled");
        {ok, _Group, #{status := ?status_connecting, error := unhealthy_target}} ->
            {error, {unrecoverable_error, unhealthy_target}};
        {ok, _Group, Resource} ->
            PrevLoggerProcessMetadata = logger:get_process_metadata(),
            QueryResult =
                try
                    set_rule_id_trace_meta_data(Query),
                    do_call_query(QM, Id, Index, Ref, Query, QueryOpts, Resource)
                after
                    reset_logger_process_metadata(PrevLoggerProcessMetadata)
                end,
            QueryResult;
        {error, not_found} ->
            ?RESOURCE_ERROR(not_found, "resource not found")
    end.

set_rule_id_trace_meta_data(Requests) when is_list(Requests) ->
    %% Get the rule ids from requests
    RuleIDs = lists:foldl(fun collect_rule_id/2, #{}, Requests),
    ClientIDs = lists:foldl(fun collect_client_id/2, #{}, Requests),
    RuleTriggerTimes0 = lists:foldl(fun collect_rule_trigger_times/2, [], Requests),
    RuleTriggerTimes = lists:flatten(RuleTriggerTimes0),
    TraceMetadata =
        case Requests of
            %% We know that the batch is not mixed since we prevent this by
            %% using a stop_after function in the replayq:pop call
            [?QUERY(_, _, _, _, #{stop_action_after_render := true}) | _] ->
                #{
                    rule_ids => RuleIDs,
                    client_ids => ClientIDs,
                    rule_trigger_ts => RuleTriggerTimes,
                    stop_action_after_render => true
                };
            [?QUERY(_, _, _, _, _TraceCTX) | _] ->
                #{
                    rule_ids => RuleIDs,
                    client_ids => ClientIDs,
                    rule_trigger_ts => RuleTriggerTimes
                }
        end,
    logger:update_process_metadata(TraceMetadata),
    ok;
set_rule_id_trace_meta_data(Request) ->
    set_rule_id_trace_meta_data([Request]),
    ok.

reset_logger_process_metadata(undefined = _PrevProcessMetadata) ->
    logger:unset_process_metadata();
reset_logger_process_metadata(PrevProcessMetadata) ->
    logger:set_process_metadata(PrevProcessMetadata).

collect_rule_id(?QUERY(_, _, _, _, #{rule_id := RuleId}), Acc) ->
    Acc#{RuleId => true};
collect_rule_id(?QUERY(_, _, _, _, _), Acc) ->
    Acc.

collect_client_id(?QUERY(_, _, _, _, #{clientid := ClientId}), Acc) ->
    Acc#{ClientId => true};
collect_client_id(?QUERY(_, _, _, _, _), Acc) ->
    Acc.

collect_rule_trigger_times(?QUERY(_, _, _, _, #{rule_trigger_ts := Time}), Acc) ->
    [Time | Acc];
collect_rule_trigger_times(?QUERY(_, _, _, _, _), Acc) ->
    Acc.

%% action:kafka_producer:myproducer1:connector:kafka_producer:mykakfaclient1
extract_connector_id(Id) when is_binary(Id) ->
    case binary:split(Id, <<":">>, [global]) of
        [
            _ChannelGlobalType,
            _ChannelSubType,
            _ChannelName,
            <<"connector">>,
            ConnectorType,
            ConnectorName
        ] ->
            <<"connector:", ConnectorType/binary, ":", ConnectorName/binary>>;
        _ ->
            Id
    end;
extract_connector_id(Id) ->
    Id.

is_channel_id(Id) ->
    extract_connector_id(Id) =/= Id.

%% Check if channel is installed in the connector state.
%% There is no need to query the conncector if the channel is not
%% installed as the query will fail anyway.
pre_query_channel_check({Id, _} = _Request, Channels, QueryOpts) when
    is_map_key(Id, Channels)
->
    ChannelStatus = maps:get(Id, Channels),
    case emqx_resource_manager:channel_status_is_channel_added(ChannelStatus) of
        true ->
            ok;
        false ->
            error_if_channel_is_not_installed(Id, QueryOpts)
    end;
pre_query_channel_check({Id, _} = _Request, _Channels, QueryOpts) ->
    error_if_channel_is_not_installed(Id, QueryOpts);
pre_query_channel_check(_Request, _Channels, _QueryOpts) ->
    ok.

error_if_channel_is_not_installed(Id, QueryOpts) ->
    %% Fail with a recoverable error if the channel is not installed and there are buffer
    %% workers involved so that the operation can be retried.  Otherwise, this is
    %% unrecoverable.  It is emqx_resource_manager's responsibility to ensure that the
    %% channel installation is retried.
    IsSimpleQuery = maps:get(simple_query, QueryOpts, false),
    case is_channel_id(Id) of
        true when IsSimpleQuery ->
            {error,
                {unrecoverable_error,
                    iolist_to_binary(io_lib:format("channel: \"~s\" not operational", [Id]))}};
        true ->
            {error,
                {recoverable_error,
                    iolist_to_binary(io_lib:format("channel: \"~s\" not operational", [Id]))}};
        false ->
            ok
    end.

do_call_query(QM, Id, Index, Ref, Query, #{query_mode := ReqQM} = QueryOpts, Resource) when
    ReqQM =:= simple_sync_internal_buffer; ReqQM =:= simple_async_internal_buffer
->
    %% The query overrides the query mode of the resource, send even in disconnected state
    ?tp(simple_query_override, #{query_mode => ReqQM}),
    #{mod := Mod, state := ResSt, callback_mode := CBM, added_channels := Channels} = Resource,
    CallMode = call_mode(QM, CBM),
    apply_query_fun(CallMode, Mod, Id, Index, Ref, Query, ResSt, Channels, QueryOpts);
do_call_query(QM, Id, Index, Ref, Query, QueryOpts, #{query_mode := ResQM} = Resource) when
    ResQM =:= simple_sync_internal_buffer; ResQM =:= simple_async_internal_buffer
->
    %% The connector supports buffer, send even in disconnected state
    #{mod := Mod, state := ResSt, callback_mode := CBM, added_channels := Channels} = Resource,
    CallMode = call_mode(QM, CBM),
    apply_query_fun(CallMode, Mod, Id, Index, Ref, Query, ResSt, Channels, QueryOpts);
do_call_query(QM, Id, Index, Ref, Query, QueryOpts, #{status := connected} = Resource) ->
    %% when calling from the buffer worker or other simple queries,
    %% only apply the query fun when it's at connected status
    #{mod := Mod, state := ResSt, callback_mode := CBM, added_channels := Channels} = Resource,
    CallMode = call_mode(QM, CBM),
    apply_query_fun(CallMode, Mod, Id, Index, Ref, Query, ResSt, Channels, QueryOpts);
do_call_query(_QM, _Id, _Index, _Ref, _Query, _QueryOpts, _Data) ->
    ?RESOURCE_ERROR(not_connected, "resource not connected").

-define(APPLY_RESOURCE(NAME, EXPR, REQ),
    try
        %% if the callback module (connector) wants to return an error that
        %% makes the current resource goes into the `blocked` state, it should
        %% return `{error, {recoverable_error, Reason}}`
        EXPR
    catch
        %% For convenience and to make the code in the callbacks cleaner an
        %% error exception with the two following formats are translated to the
        %% corresponding return values. The receiver of the return values
        %% recognizes these special return formats and use them to decided if a
        %% request should be retried.
        error:{unrecoverable_error, Msg} ->
            {error, {unrecoverable_error, Msg}};
        error:{recoverable_error, Msg} ->
            {error, {recoverable_error, Msg}};
        ERR:REASON:STACKTRACE ->
            ?RESOURCE_ERROR(exception, #{
                name => NAME,
                id => Id,
                request => REQ,
                error => {ERR, REASON},
                stacktrace => STACKTRACE
            })
    end
).

apply_query_fun(
    sync,
    Mod,
    Id,
    _Index,
    _Ref,
    ?QUERY(_, Request, _, _, _TraceCtx) = _Query,
    ResSt,
    Channels,
    QueryOpts
) ->
    ?tp(call_query, #{id => Id, mod => Mod, query => _Query, res_st => ResSt, call_mode => sync}),
    maybe_reply_to(
        ?APPLY_RESOURCE(
            call_query,
            begin
                case pre_query_channel_check(Request, Channels, QueryOpts) of
                    ok ->
                        Mod:on_query(extract_connector_id(Id), Request, ResSt);
                    Error ->
                        Error
                end
            end,
            Request
        ),
        QueryOpts
    );
apply_query_fun(
    async,
    Mod,
    Id,
    Index,
    Ref,
    ?QUERY(_, Request, _, _, _TraceCtx) = Query,
    ResSt,
    Channels,
    QueryOpts
) ->
    ?tp(call_query_async, #{
        id => Id, mod => Mod, query => Query, res_st => ResSt, call_mode => async
    }),
    InflightTID = maps:get(inflight_tid, QueryOpts, undefined),
    ?APPLY_RESOURCE(
        call_query_async,
        begin
            ReplyFun = fun ?MODULE:handle_async_reply/2,
            ReplyContext = #{
                buffer_worker => self(),
                resource_id => Id,
                worker_index => Index,
                inflight_tid => InflightTID,
                request_ref => Ref,
                query_opts => QueryOpts,
                min_query => minimize(Query)
            },
            IsSimpleQuery = maps:get(simple_query, QueryOpts, false),
            IsRetriable = false,
            AsyncWorkerMRef = undefined,
            InflightItem = ?INFLIGHT_ITEM(Ref, Query, IsRetriable, AsyncWorkerMRef),
            ok = inflight_append(InflightTID, InflightItem),
            case pre_query_channel_check(Request, Channels, QueryOpts) of
                ok ->
                    case
                        Mod:on_query_async(
                            extract_connector_id(Id), Request, {ReplyFun, [ReplyContext]}, ResSt
                        )
                    of
                        {error, _} = Error when IsSimpleQuery ->
                            %% If this callback returns error, we assume it won't reply
                            %% anything else and won't retry.
                            maybe_reply_to(Error, QueryOpts),
                            Error;
                        Result ->
                            {async_return, Result}
                    end;
                Error ->
                    maybe_reply_to(Error, QueryOpts)
            end
        end,
        Request
    );
apply_query_fun(
    sync,
    Mod,
    Id,
    _Index,
    _Ref,
    [?QUERY(_, FirstRequest, _, _, _) | _] = Batch,
    ResSt,
    Channels,
    QueryOpts
) ->
    ?tp(call_batch_query, #{
        id => Id, mod => Mod, batch => Batch, res_st => ResSt, call_mode => sync
    }),
    Requests = lists:map(
        fun(?QUERY(_ReplyTo, Request, _, _ExpireAt, _TraceCtx)) -> Request end, Batch
    ),
    maybe_reply_to(
        ?APPLY_RESOURCE(
            call_batch_query,
            begin
                case pre_query_channel_check(FirstRequest, Channels, QueryOpts) of
                    ok ->
                        Mod:on_batch_query(extract_connector_id(Id), Requests, ResSt);
                    Error ->
                        Error
                end
            end,
            Batch
        ),
        QueryOpts
    );
apply_query_fun(
    async,
    Mod,
    Id,
    Index,
    Ref,
    [?QUERY(_, FirstRequest, _, _, _) | _] = Batch,
    ResSt,
    Channels,
    QueryOpts
) ->
    ?tp(call_batch_query_async, #{
        id => Id, mod => Mod, batch => Batch, res_st => ResSt, call_mode => async
    }),
    InflightTID = maps:get(inflight_tid, QueryOpts, undefined),
    ?APPLY_RESOURCE(
        call_batch_query_async,
        begin
            ReplyFun = fun ?MODULE:handle_async_batch_reply/2,
            ReplyContext = #{
                buffer_worker => self(),
                resource_id => Id,
                worker_index => Index,
                inflight_tid => InflightTID,
                request_ref => Ref,
                query_opts => QueryOpts,
                min_batch => minimize(Batch)
            },
            Requests = lists:map(
                fun(?QUERY(_ReplyTo, Request, _, _ExpireAt, _TraceCtx)) -> Request end, Batch
            ),
            IsSimpleQuery = maps:get(simple_query, QueryOpts, false),
            IsRetriable = false,
            AsyncWorkerMRef = undefined,
            InflightItem = ?INFLIGHT_ITEM(Ref, Batch, IsRetriable, AsyncWorkerMRef),
            ok = inflight_append(InflightTID, InflightItem),
            case pre_query_channel_check(FirstRequest, Channels, QueryOpts) of
                ok ->
                    case
                        Mod:on_batch_query_async(
                            extract_connector_id(Id), Requests, {ReplyFun, [ReplyContext]}, ResSt
                        )
                    of
                        {error, _} = Error when IsSimpleQuery ->
                            %% If this callback returns error, we assume it won't reply
                            %% anything else and won't retry.
                            maybe_reply_to(Error, QueryOpts),
                            Error;
                        Result ->
                            {async_return, Result}
                    end;
                Error ->
                    maybe_reply_to(Error, QueryOpts)
            end
        end,
        Batch
    ).

maybe_reply_to(Result, #{reply_to := ReplyTo}) ->
    do_reply_caller(ReplyTo, Result),
    Result;
maybe_reply_to(Result, _) ->
    Result.

handle_async_reply(
    #{
        request_ref := Ref,
        inflight_tid := InflightTID,
        query_opts := Opts
    } = ReplyContext,
    Result
) ->
    case maybe_handle_unknown_async_reply(InflightTID, Ref, Opts) of
        discard ->
            ok;
        continue ->
            handle_async_reply1(ReplyContext, Result)
    end.

handle_async_reply1(
    #{
        request_ref := Ref,
        inflight_tid := InflightTID,
        resource_id := Id,
        buffer_worker := BufferWorkerPid,
        min_query := ?QUERY(ReplyTo, _, _, ExpireAt, _TraceCtx) = _Query
    } = ReplyContext,
    Result
) ->
    ?tp(
        handle_async_reply_enter,
        #{batch_or_query => [_Query], ref => Ref, result => Result}
    ),
    Now = now_(),
    case is_expired(ExpireAt, Now) of
        true ->
            IsAcked = ack_inflight(InflightTID, Ref, BufferWorkerPid),
            %% evaluate metrics call here since we're not inside
            %% buffer worker
            IsAcked andalso
                begin
                    emqx_resource_metrics:late_reply_inc(Id),
                    reply_dropped(ReplyTo, {error, late_reply})
                end,
            ?tp(handle_async_reply_expired, #{expired => [_Query]}),
            ok;
        false ->
            do_handle_async_reply(ReplyContext, Result)
    end.

do_handle_async_reply(
    #{
        query_opts := QueryOpts,
        resource_id := Id,
        request_ref := Ref,
        buffer_worker := BufferWorkerPid,
        inflight_tid := InflightTID,
        min_query := ?QUERY(ReplyTo, _, Sent, _ExpireAt, TraceCtx) = _Query
    },
    Result
) ->
    %% NOTE: 'inflight' is the count of messages that were sent async
    %% but received no ACK, NOT the number of messages queued in the
    %% inflight window.
    {Action, PostFn, DeltaCounters} = reply_caller_defer_metrics(
        Id, ?REPLY(ReplyTo, Sent, Result, TraceCtx), QueryOpts
    ),

    ?tp(handle_async_reply, #{
        action => Action,
        batch_or_query => [_Query],
        ref => Ref,
        result => Result
    }),
    case Action of
        nack ->
            %% Keep retrying.
            ok = mark_inflight_as_retriable(InflightTID, Ref),
            ok = ?MODULE:block(BufferWorkerPid),
            blocked;
        ack ->
            ok = do_async_ack(
                InflightTID, Ref, Id, PostFn, BufferWorkerPid, DeltaCounters, QueryOpts
            )
    end.

handle_async_batch_reply(
    #{
        inflight_tid := InflightTID,
        request_ref := Ref,
        query_opts := Opts
    } = ReplyContext,
    Result
) ->
    case maybe_handle_unknown_async_reply(InflightTID, Ref, Opts) of
        discard ->
            ok;
        continue ->
            handle_async_batch_reply1(ReplyContext, Result)
    end.

handle_async_batch_reply1(
    #{
        inflight_tid := InflightTID,
        request_ref := Ref,
        min_batch := Batch
    } = ReplyContext,
    Result
) ->
    ?tp(
        handle_async_reply_enter,
        #{batch_or_query => Batch, ref => Ref, result => Result}
    ),
    Now = now_(),
    case sieve_expired_requests(Batch, Now) of
        {_NotExpired, []} ->
            %% this is the critical code path,
            %% we try not to do ets:lookup in this case
            %% because the batch can be quite big
            do_handle_async_batch_reply(ReplyContext, Result);
        {_NotExpired, _Expired} ->
            %% at least one is expired
            %% the batch from reply context is minimized, so it cannot be used
            %% to update the inflight items, hence discard Batch and lookup the RealBatch
            ?tp(handle_async_reply_expired, #{expired => _Expired}),
            handle_async_batch_reply2(ets:lookup(InflightTID, Ref), ReplyContext, Result, Now)
    end.

handle_async_batch_reply2([], _, _, _) ->
    %% this usually should never happen unless the async callback is being evaluated concurrently
    ok;
handle_async_batch_reply2([Inflight], ReplyContext, Results0, Now) ->
    ?INFLIGHT_ITEM(_, RealBatch, _IsRetriable, _AsyncWorkerMRef) = Inflight,
    #{
        resource_id := Id,
        buffer_worker := BufferWorkerPid,
        inflight_tid := InflightTID,
        request_ref := Ref,
        min_batch := Batch
    } = ReplyContext,
    %% All batch items share the same HasBeenSent flag
    %% So we just take the original flag from the ReplyContext batch
    %% and put it back to the batch found in inflight table
    %% which must have already been set to `false`
    [?QUERY(_ReplyTo, _, HasBeenSent, _ExpireAt, _TraceCtx) | _] = Batch,
    {RealNotExpired0, RealExpired, Results} =
        sieve_expired_requests_with_results(RealBatch, Now, Results0),
    RealNotExpired =
        lists:map(
            fun(?QUERY(ReplyTo, CoreReq, _HasBeenSent, ExpireAt, TraceCtx)) ->
                ?QUERY(ReplyTo, CoreReq, HasBeenSent, ExpireAt, TraceCtx)
            end,
            RealNotExpired0
        ),
    NumExpired = length(RealExpired),
    %% evalutate metrics call here since we're not inside buffer
    %% worker
    emqx_resource_metrics:late_reply_inc(Id, NumExpired),
    batch_reply_dropped(RealExpired, {error, late_reply}),
    case RealNotExpired of
        [] ->
            %% all expired, no need to update back the inflight batch
            _ = ack_inflight(InflightTID, Ref, BufferWorkerPid),
            ok;
        _ ->
            %% some queries are not expired, put them back to the inflight batch
            %% so it can be either acked now or retried later
            ok = update_inflight_item(InflightTID, Ref, RealNotExpired, NumExpired),
            ?tp_ignore_side_effects_in_prod(
                handle_async_reply_partially_expired,
                #{
                    inflight_count => inflight_count(InflightTID),
                    num_inflight_messages => inflight_num_msgs(InflightTID)
                }
            ),
            do_handle_async_batch_reply(ReplyContext#{min_batch := RealNotExpired}, Results)
    end.

do_handle_async_batch_reply(
    #{
        buffer_worker := BufferWorkerPid,
        resource_id := Id,
        inflight_tid := InflightTID,
        request_ref := Ref,
        min_batch := Batch,
        query_opts := QueryOpts
    },
    Result
) ->
    {Action, PostFn, DeltaCounters} = batch_reply_caller_defer_metrics(
        Id, Result, Batch, QueryOpts
    ),
    ?tp(handle_async_reply, #{
        action => Action,
        batch_or_query => Batch,
        ref => Ref,
        result => Result
    }),
    case Action of
        nack ->
            %% Keep retrying.
            ok = mark_inflight_as_retriable(InflightTID, Ref),
            ok = ?MODULE:block(BufferWorkerPid),
            blocked;
        ack ->
            ok = do_async_ack(
                InflightTID, Ref, Id, PostFn, BufferWorkerPid, DeltaCounters, QueryOpts
            )
    end.

do_async_ack(InflightTID, Ref, Id, PostFn, BufferWorkerPid, DeltaCounters, QueryOpts) ->
    IsKnownRef = ack_inflight(InflightTID, Ref, BufferWorkerPid),
    case maps:get(simple_query, QueryOpts, false) of
        true ->
            PostFn(),
            bump_counters(Id, DeltaCounters);
        false when IsKnownRef ->
            PostFn(),
            bump_counters(Id, DeltaCounters);
        false ->
            ok
    end,
    ok.

%% check if the async reply is valid.
%% e.g. if a connector evaluates the callback more than once:
%% 1. If the request was previously deleted from inflight table due to
%%    either succeeded previously or expired, this function logs a
%%    warning message and returns 'discard' instruction.
%% 2. If the request was previously failed and now pending on a retry,
%%    then this function will return 'continue' as there is no way to
%%    tell if this reply is stae or not.
maybe_handle_unknown_async_reply(undefined, _Ref, #{simple_query := true}) ->
    continue;
maybe_handle_unknown_async_reply(InflightTID, Ref, #{}) ->
    try ets:member(InflightTID, Ref) of
        true ->
            continue;
        false ->
            ?tp(
                warning,
                unknown_async_reply_discarded,
                #{inflight_key => Ref}
            ),
            discard
    catch
        error:badarg ->
            %% shutdown ?
            discard
    end.

%%==============================================================================
%% operations for queue
queue_item_marshaller(Bin) when is_binary(Bin) ->
    binary_to_term(Bin);
queue_item_marshaller(Item) ->
    term_to_binary(Item).

estimate_size(QItem) ->
    erlang:external_size(QItem).

-spec append_queue(id(), index(), replayq:q(), [queue_query()]) ->
    {[queue_query()], replayq:q(), counters()}.
append_queue(Id, Index, Q, Queries) ->
    %% this assertion is to ensure that we never append a raw binary
    %% because the marshaller will get lost.
    false = is_binary(hd(Queries)),
    Q0 = replayq:append(Q, Queries),
    {Overflown, Q2, DeltaCounters} =
        case replayq:overflow(Q0) of
            OverflownBytes when OverflownBytes =< 0 ->
                {[], Q0, #{}};
            OverflownBytes ->
                PopOpts = #{bytes_limit => OverflownBytes, count_limit => 999999999},
                {Q1, QAckRef, Items2} = replayq:pop(Q0, PopOpts),
                ok = replayq:ack(Q1, QAckRef),
                Dropped = length(Items2),
                Counters = #{dropped_queue_full => Dropped},
<<<<<<< HEAD
                ?SLOG_THROTTLE(warning, #{
                    msg => data_bridge_buffer_overflow,
                    resource_id => Id,
                    worker_index => Index,
                    dropped => Dropped
                }),
=======
                ?SLOG(
                    info,
                    #{
                        msg => "buffer_worker_overflow",
                        resource_id => Id,
                        worker_index => Index,
                        dropped => Dropped
                    },
                    #{tag => ?TAG}
                ),
>>>>>>> b1c8bc24
                {Items2, Q1, Counters}
        end,
    ?tp(
        buffer_worker_appended_to_queue,
        #{
            id => Id,
            items => Queries,
            queue_count => queue_count(Q2),
            overflown => length(Overflown)
        }
    ),
    {Overflown, Q2, DeltaCounters}.

%%==============================================================================
%% the inflight queue for async query
-define(MAX_SIZE_REF, max_size).
-define(SIZE_REF, size).
-define(BATCH_COUNT_REF, batch_count).
-define(INITIAL_TIME_REF, initial_time).
-define(INITIAL_MONOTONIC_TIME_REF, initial_monotonic_time).

inflight_new(InfltWinSZ) ->
    TableId = ets:new(
        emqx_resource_buffer_worker_inflight_tab,
        [ordered_set, public, {write_concurrency, true}]
    ),
    inflight_append(TableId, {?MAX_SIZE_REF, InfltWinSZ}),
    %% we use this counter because we might deal with batches as
    %% elements.
    inflight_append(TableId, {?SIZE_REF, 0}),
    inflight_append(TableId, {?BATCH_COUNT_REF, 0}),
    inflight_append(TableId, {?INITIAL_TIME_REF, erlang:system_time()}),
    inflight_append(TableId, {?INITIAL_MONOTONIC_TIME_REF, make_request_ref()}),
    TableId.

-spec inflight_get_first_retriable(ets:tid(), integer()) ->
    none
    | {expired, inflight_key(), [queue_query()]}
    | {single, inflight_key(), queue_query()}
    | {batch, inflight_key(), _NotExpired :: [queue_query()], _Expired :: [queue_query()]}.
inflight_get_first_retriable(InflightTID, Now) ->
    MatchSpec =
        ets:fun2ms(
            fun(?INFLIGHT_ITEM(Ref, BatchOrQuery, IsRetriable, _AsyncWorkerMRef)) when
                IsRetriable =:= true
            ->
                {Ref, BatchOrQuery}
            end
        ),
    case ets:select(InflightTID, MatchSpec, _Limit = 1) of
        '$end_of_table' ->
            none;
        {
            [{Ref, Query = ?QUERY(_ReplyTo, _CoreReq, _HasBeenSent, ExpireAt, _TraceCtx)}],
            _Continuation
        } ->
            case is_expired(ExpireAt, Now) of
                true ->
                    {expired, Ref, [Query]};
                false ->
                    {single, Ref, Query}
            end;
        {[{Ref, Batch = [_ | _]}], _Continuation} ->
            case sieve_expired_requests(Batch, Now) of
                {[], _AllExpired} ->
                    {expired, Ref, Batch};
                {NotExpired, Expired} ->
                    {batch, Ref, NotExpired, Expired}
            end
    end.

is_inflight_full(undefined) ->
    false;
is_inflight_full(InflightTID) ->
    [{_, MaxSize}] = ets:lookup(InflightTID, ?MAX_SIZE_REF),
    %% we consider number of batches rather than number of messages
    %% because one batch request may hold several messages.
    Size = inflight_count(InflightTID),
    Size >= MaxSize.

inflight_count(InflightTID) ->
    emqx_utils_ets:lookup_value(InflightTID, ?BATCH_COUNT_REF, 0).

inflight_num_msgs(InflightTID) ->
    [{_, Size}] = ets:lookup(InflightTID, ?SIZE_REF),
    Size.

inflight_append(undefined, _InflightItem) ->
    ok;
inflight_append(
    InflightTID,
    ?INFLIGHT_ITEM(Ref, [?QUERY(_, _, _, _, _) | _] = Batch0, IsRetriable, AsyncWorkerMRef)
) ->
    Batch = mark_as_sent(Batch0),
    InflightItem = ?INFLIGHT_ITEM(Ref, Batch, IsRetriable, AsyncWorkerMRef),
    IsNew = ets:insert_new(InflightTID, InflightItem),
    BatchSize = length(Batch),
    IsNew andalso inc_inflight(InflightTID, BatchSize),
    ?tp(buffer_worker_appended_to_inflight, #{item => InflightItem, is_new => IsNew}),
    ok;
inflight_append(
    InflightTID,
    ?INFLIGHT_ITEM(
        Ref,
        ?QUERY(_ReplyTo, _Req, _HasBeenSent, _ExpireAt, _TraceCtx) = Query0,
        IsRetriable,
        AsyncWorkerMRef
    )
) ->
    Query = mark_as_sent(Query0),
    InflightItem = ?INFLIGHT_ITEM(Ref, Query, IsRetriable, AsyncWorkerMRef),
    IsNew = ets:insert_new(InflightTID, InflightItem),
    IsNew andalso inc_inflight(InflightTID, 1),
    ?tp(buffer_worker_appended_to_inflight, #{item => InflightItem, is_new => IsNew}),
    ok;
inflight_append(InflightTID, {Ref, Data}) ->
    ets:insert(InflightTID, {Ref, Data}),
    %% this is a metadata row being inserted; therefore, we don't bump
    %% the inflight metric.
    ok.

%% a request was already appended and originally not retriable, but an
%% error occurred and it is now retriable.
mark_inflight_as_retriable(undefined, _Ref) ->
    ok;
mark_inflight_as_retriable(InflightTID, Ref) ->
    _ = ets:update_element(InflightTID, Ref, {?RETRY_IDX, true}),
    %% the old worker's DOWN should not affect this inflight any more
    _ = ets:update_element(InflightTID, Ref, {?WORKER_MREF_IDX, erased}),
    ok.

%% Track each worker pid only once.
ensure_async_worker_monitored(
    Data0 = #{async_workers := AsyncWorkers}, {async_return, {ok, AsyncWorkerPid}} = _Result
) when
    is_pid(AsyncWorkerPid), is_map_key(AsyncWorkerPid, AsyncWorkers)
->
    AsyncWorkerMRef = maps:get(AsyncWorkerPid, AsyncWorkers),
    {Data0, AsyncWorkerMRef};
ensure_async_worker_monitored(
    Data0 = #{async_workers := AsyncWorkers0}, {async_return, {ok, AsyncWorkerPid}}
) when
    is_pid(AsyncWorkerPid)
->
    AsyncWorkerMRef = monitor(process, AsyncWorkerPid),
    AsyncWorkers = AsyncWorkers0#{AsyncWorkerPid => AsyncWorkerMRef},
    Data = Data0#{async_workers := AsyncWorkers},
    {Data, AsyncWorkerMRef};
ensure_async_worker_monitored(Data0, _Result) ->
    {Data0, undefined}.

-spec store_async_worker_reference(undefined | ets:tid(), inflight_key(), undefined | reference()) ->
    ok.
store_async_worker_reference(undefined = _InflightTID, _Ref, _AsyncWorkerMRef) ->
    ok;
store_async_worker_reference(_InflightTID, _Ref, undefined = _WorkerRef) ->
    ok;
store_async_worker_reference(InflightTID, Ref, AsyncWorkerMRef) when
    is_reference(AsyncWorkerMRef)
->
    _ = ets:update_element(
        InflightTID, Ref, {?WORKER_MREF_IDX, AsyncWorkerMRef}
    ),
    ok.

ack_inflight(undefined, _Ref, _BufferWorkerPid) ->
    false;
ack_inflight(InflightTID, Ref, BufferWorkerPid) ->
    {Count, Removed} =
        case ets:take(InflightTID, Ref) of
            [?INFLIGHT_ITEM(Ref, ?QUERY(_, _, _, _, _), _IsRetriable, _AsyncWorkerMRef)] ->
                {1, true};
            [
                ?INFLIGHT_ITEM(
                    Ref, [?QUERY(_, _, _, _, _) | _] = Batch, _IsRetriable, _AsyncWorkerMRef
                )
            ] ->
                {length(Batch), true};
            [] ->
                {0, false}
        end,
    FlushCheck = dec_inflight_remove(InflightTID, Count, Removed),
    case FlushCheck of
        no_flush -> ok;
        flush -> ?MODULE:flush_worker(BufferWorkerPid)
    end,
    IsKnownRef = (Count > 0),
    IsKnownRef.

mark_inflight_items_as_retriable(Data, AsyncWorkerMRef) ->
    #{inflight_tid := InflightTID} = Data,
    IsRetriable = true,
    MatchSpec =
        ets:fun2ms(
            fun(?INFLIGHT_ITEM(Ref, BatchOrQuery, _IsRetriable, AsyncWorkerMRef0)) when
                AsyncWorkerMRef =:= AsyncWorkerMRef0
            ->
                ?INFLIGHT_ITEM(Ref, BatchOrQuery, IsRetriable, AsyncWorkerMRef0)
            end
        ),
    _NumAffected = ets:select_replace(InflightTID, MatchSpec),
    ?tp(buffer_worker_async_agent_down, #{num_affected => _NumAffected, buffer_worker => self()}),
    ok.

%% used to update a batch after dropping expired individual queries.
update_inflight_item(InflightTID, Ref, NewBatch, NumExpired) ->
    _ = ets:update_element(InflightTID, Ref, {?ITEM_IDX, NewBatch}),
    ok = dec_inflight_update(InflightTID, NumExpired).

inc_inflight(InflightTID, Count) ->
    _ = ets:update_counter(InflightTID, ?SIZE_REF, {2, Count}),
    _ = ets:update_counter(InflightTID, ?BATCH_COUNT_REF, {2, 1}),
    ok.

-spec dec_inflight_remove(undefined | ets:tid(), non_neg_integer(), Removed :: boolean()) ->
    no_flush | flush.
dec_inflight_remove(_InflightTID, _Count = 0, _Removed = false) ->
    no_flush;
dec_inflight_remove(InflightTID, _Count = 0, _Removed = true) ->
    NewValue = ets:update_counter(InflightTID, ?BATCH_COUNT_REF, {2, -1, 0, 0}),
    MaxValue = emqx_utils_ets:lookup_value(InflightTID, ?MAX_SIZE_REF, 0),
    %% if the new value is Max - 1, it means that we've just made room
    %% in the inflight table, so we should poke the buffer worker to
    %% make it continue flushing.
    case NewValue =:= MaxValue - 1 of
        true -> flush;
        false -> no_flush
    end;
dec_inflight_remove(InflightTID, Count, _Removed = true) when Count > 0 ->
    %% If Count > 0, it must have been removed
    NewValue = ets:update_counter(InflightTID, ?BATCH_COUNT_REF, {2, -1, 0, 0}),
    _ = ets:update_counter(InflightTID, ?SIZE_REF, {2, -Count, 0, 0}),
    MaxValue = emqx_utils_ets:lookup_value(InflightTID, ?MAX_SIZE_REF, 0),
    %% if the new value is Max - 1, it means that we've just made room
    %% in the inflight table, so we should poke the buffer worker to
    %% make it continue flushing.
    case NewValue =:= MaxValue - 1 of
        true -> flush;
        false -> no_flush
    end.

dec_inflight_update(_InflightTID, _Count = 0) ->
    ok;
dec_inflight_update(InflightTID, Count) when Count > 0 ->
    _ = ets:update_counter(InflightTID, ?SIZE_REF, {2, -Count, 0, 0}),
    ok.

%%==============================================================================

call_mode(force_sync, _) -> sync;
call_mode(async_if_possible, always_sync) -> sync;
call_mode(async_if_possible, async_if_possible) -> async.

assert_ok_result(ok) ->
    true;
assert_ok_result({async_return, R}) ->
    assert_ok_result(R);
assert_ok_result(R) when is_tuple(R) ->
    try
        ok = erlang:element(1, R)
    catch
        error:{badmatch, _} ->
            error({not_ok_result, R})
    end;
assert_ok_result(R) ->
    error({not_ok_result, R}).

queue_count(Q) ->
    replayq:count(Q).

disk_queue_dir(Id, Index) ->
    QDir0 = binary_to_list(Id) ++ ":" ++ integer_to_list(Index),
    QDir = filename:join([emqx:data_dir(), "bufs", node(), QDir0]),
    emqx_utils:safe_filename(QDir).

clear_disk_queue_dir(Id, Index) ->
    ReplayQDir = disk_queue_dir(Id, Index),
    case file:del_dir_r(ReplayQDir) of
        {error, enoent} ->
            ok;
        Res ->
            Res
    end.

ensure_flush_timer(Data = #{batch_time := T}) ->
    ensure_flush_timer(Data, T).

ensure_flush_timer(Data = #{tref := undefined}, 0) ->
    %% if the batch_time is 0, we don't need to start a timer, which
    %% can be costly at high rates.
    Ref = make_ref(),
    self() ! {flush, Ref},
    Data#{tref => {Ref, Ref}};
ensure_flush_timer(Data = #{tref := undefined}, T) ->
    Ref = make_ref(),
    TRef = erlang:send_after(T, self(), {flush, Ref}),
    Data#{tref => {TRef, Ref}};
ensure_flush_timer(Data, _T) ->
    Data.

cancel_flush_timer(St = #{tref := undefined}) ->
    St;
cancel_flush_timer(St = #{tref := {TRef, _Ref}}) ->
    _ = erlang:cancel_timer(TRef),
    St#{tref => undefined}.

-spec make_request_ref() -> inflight_key().
make_request_ref() ->
    now_().

collect_requests(Acc, Limit) ->
    Count = length(Acc),
    do_collect_requests(Acc, Count, Limit).

do_collect_requests(Acc, Count, Limit) when Count >= Limit ->
    lists:reverse(Acc);
do_collect_requests(Acc, Count, Limit) ->
    receive
        ?SEND_REQ(_ReplyTo, _Req) = Request ->
            do_collect_requests([Request | Acc], Count + 1, Limit)
    after 0 ->
        lists:reverse(Acc)
    end.

mark_as_sent(Batch) when is_list(Batch) ->
    lists:map(fun mark_as_sent/1, Batch);
mark_as_sent(?QUERY(ReplyTo, Req, _HasBeenSent, ExpireAt, TraceCtx)) ->
    HasBeenSent = true,
    ?QUERY(ReplyTo, Req, HasBeenSent, ExpireAt, TraceCtx).

is_unrecoverable_error({error, {unrecoverable_error, _}}) ->
    true;
is_unrecoverable_error({error, {recoverable_error, _}}) ->
    false;
is_unrecoverable_error({async_return, Result}) ->
    is_unrecoverable_error(Result);
is_unrecoverable_error({error, _}) ->
    %% TODO: delete this clause.
    %% Ideally all errors except for 'unrecoverable_error' should be
    %% retried, including DB schema errors.
    true;
is_unrecoverable_error(_) ->
    false.

is_async_return({async_return, _}) ->
    true;
is_async_return(_) ->
    false.

sieve_expired_requests(Batch, Now) ->
    lists:partition(
        fun(?QUERY(_ReplyTo, _CoreReq, _HasBeenSent, ExpireAt, _TraceCtx)) ->
            not is_expired(ExpireAt, Now)
        end,
        Batch
    ).

sieve_expired_requests_with_results(Batch, Now, Results) when is_list(Results) ->
    %% individual results; we need to drop those that match expired queries
    {RevNotExpiredBatch, RevNotExpiredResults, ExpiredBatch} =
        lists:foldl(
            fun(
                {?QUERY(_ReplyTo, _CoreReq, _HasBeenSent, ExpireAt, _TraceCtx) = Query, Result},
                {NotExpAcc, ResAcc, ExpAcc}
            ) ->
                case not is_expired(ExpireAt, Now) of
                    true ->
                        {[Query | NotExpAcc], [Result | ResAcc], ExpAcc};
                    false ->
                        {NotExpAcc, ResAcc, [Query | ExpAcc]}
                end
            end,
            {[], [], []},
            lists:zip(Batch, Results)
        ),
    {lists:reverse(RevNotExpiredBatch), lists:reverse(RevNotExpiredResults), ExpiredBatch};
sieve_expired_requests_with_results(Batch, Now, Result) ->
    %% one result for the whole batch, we just pass it along and
    %% `batch_reply_caller_defer_metrics' will expand it
    {NotExpiredBatch, ExpiredBatch} = sieve_expired_requests(Batch, Now),
    {NotExpiredBatch, ExpiredBatch, Result}.

-spec is_expired(infinity | integer(), integer()) -> boolean().
is_expired(infinity = _ExpireAt, _Now) ->
    false;
is_expired(ExpireAt, Now) ->
    Now > ExpireAt.

now_() ->
    erlang:monotonic_time(nanosecond).

-spec ensure_timeout_query_opts(query_opts(), sync | async) -> query_opts().
ensure_timeout_query_opts(#{timeout := _} = Opts, _SyncOrAsync) ->
    Opts;
ensure_timeout_query_opts(#{} = Opts0, sync) ->
    Opts0#{timeout => ?DEFAULT_REQUEST_TTL};
ensure_timeout_query_opts(#{} = Opts0, async) ->
    Opts0#{timeout => infinity}.

-spec ensure_expire_at(query_opts()) -> query_opts().
ensure_expire_at(#{expire_at := _} = Opts) ->
    Opts;
ensure_expire_at(#{timeout := infinity} = Opts) ->
    Opts#{expire_at => infinity};
ensure_expire_at(#{timeout := TimeoutMS} = Opts) ->
    TimeoutNS = erlang:convert_time_unit(TimeoutMS, millisecond, nanosecond),
    ExpireAt = now_() + TimeoutNS,
    Opts#{expire_at => ExpireAt}.

%% no need to keep the request for async reply handler
minimize(?QUERY(_, _, _, _, _) = Q) ->
    do_minimize(Q);
minimize(L) when is_list(L) ->
    lists:map(fun do_minimize/1, L).

-ifdef(TEST).
do_minimize(?QUERY(_ReplyTo, _Req, _Sent, _ExpireAt, _TraceCtx) = Query) -> Query.
-else.
do_minimize(?QUERY(ReplyTo, _Req, Sent, ExpireAt, TraceCtx)) ->
    ?QUERY(ReplyTo, [], Sent, ExpireAt, TraceCtx).
-endif.

%% To avoid message loss due to misconfigurations, we adjust
%% `batch_time' based on `request_ttl'.  If `batch_time' >
%% `request_ttl', all requests will timeout before being sent if
%% the message rate is low.  Even worse if `pool_size' is high.
%% We cap `batch_time' at `request_ttl div 2' as a rule of thumb.
adjust_batch_time(_Id, _RequestTTL = infinity, BatchTime0) ->
    BatchTime0;
adjust_batch_time(Id, RequestTTL, BatchTime0) ->
    BatchTime = max(0, min(BatchTime0, RequestTTL div 2)),
    case BatchTime =:= BatchTime0 of
        false ->
            ?SLOG(
                info,
                #{
                    resource_id => Id,
                    msg => "adjusting_buffer_worker_batch_time",
                    new_batch_time => BatchTime
                },
                #{tag => ?TAG}
            );
        true ->
            ok
    end,
    BatchTime.

replayq_opts(Id, Index, Opts) ->
    BufferMode = maps:get(buffer_mode, Opts, memory_only),
    TotalBytes = maps:get(max_buffer_bytes, Opts, ?DEFAULT_BUFFER_BYTES),
    case BufferMode of
        memory_only ->
            #{
                mem_only => true,
                marshaller => fun ?MODULE:queue_item_marshaller/1,
                max_total_bytes => TotalBytes,
                sizer => fun ?MODULE:estimate_size/1
            };
        volatile_offload ->
            SegBytes0 = maps:get(buffer_seg_bytes, Opts, TotalBytes),
            SegBytes = min(SegBytes0, TotalBytes),
            #{
                dir => disk_queue_dir(Id, Index),
                marshaller => fun ?MODULE:queue_item_marshaller/1,
                max_total_bytes => TotalBytes,
                %% we don't want to retain the queue after
                %% resource restarts.
                offload => {true, volatile},
                seg_bytes => SegBytes,
                sizer => fun ?MODULE:estimate_size/1
            }
    end.

%% The request timeout should be greater than the resume interval, as
%% it defines how often the buffer worker tries to unblock. If request
%% timeout is <= resume interval and the buffer worker is ever
%% blocked, than all queued requests will basically fail without being
%% attempted.
-spec default_resume_interval(request_ttl(), health_check_interval()) -> timeout_ms().
default_resume_interval(_RequestTTL = infinity, HealthCheckInterval) ->
    max(1, HealthCheckInterval);
default_resume_interval(RequestTTL, HealthCheckInterval) ->
    max(1, min(HealthCheckInterval, RequestTTL div 3)).

-spec reply_call(reference(), term()) -> ok.
reply_call(Alias, Response) ->
    %% Since we use a reference created with `{alias,
    %% reply_demonitor}', after we `demonitor' it in case of a
    %% timeout, we won't send any more messages that the caller is not
    %% expecting anymore.  Using `gen_statem:reply({pid(),
    %% reference()}, _)' would still send a late reply even after the
    %% demonitor.
    erlang:send(Alias, {Alias, Response}),
    ok.

%% Used by `simple_sync_internal_buffer_query' to reply and chain existing `reply_to'
%% callbacks.
reply_call_internal_buffer(ReplyAlias, MaybeReplyTo, Response) ->
    ?MODULE:reply_call(ReplyAlias, Response),
    do_reply_caller(MaybeReplyTo, Response).

-ifdef(TEST).
-include_lib("eunit/include/eunit.hrl").
adjust_batch_time_test_() ->
    %% just for logging
    Id = some_id,
    [
        {"batch time smaller than request_time/2",
            ?_assertEqual(
                100,
                adjust_batch_time(Id, 500, 100)
            )},
        {"batch time equal to request_time/2",
            ?_assertEqual(
                100,
                adjust_batch_time(Id, 200, 100)
            )},
        {"batch time greater than request_time/2",
            ?_assertEqual(
                50,
                adjust_batch_time(Id, 100, 100)
            )},
        {"batch time smaller than request_time/2 (request_time = infinity)",
            ?_assertEqual(
                100,
                adjust_batch_time(Id, infinity, 100)
            )}
    ].
-endif.<|MERGE_RESOLUTION|>--- conflicted
+++ resolved
@@ -1819,25 +1819,16 @@
                 ok = replayq:ack(Q1, QAckRef),
                 Dropped = length(Items2),
                 Counters = #{dropped_queue_full => Dropped},
-<<<<<<< HEAD
-                ?SLOG_THROTTLE(warning, #{
-                    msg => data_bridge_buffer_overflow,
-                    resource_id => Id,
-                    worker_index => Index,
-                    dropped => Dropped
-                }),
-=======
-                ?SLOG(
-                    info,
+                ?SLOG_THROTTLE(
+                    warning,
                     #{
-                        msg => "buffer_worker_overflow",
+                        msg => data_bridge_buffer_overflow,
                         resource_id => Id,
                         worker_index => Index,
                         dropped => Dropped
                     },
                     #{tag => ?TAG}
                 ),
->>>>>>> b1c8bc24
                 {Items2, Q1, Counters}
         end,
     ?tp(
