--- conflicted
+++ resolved
@@ -132,18 +132,7 @@
 received(#stomp_frame{command = <<"CONNECT">>}, State = #pstate{connected = true}) ->
     {error, unexpected_connect, State};
 
-<<<<<<< HEAD
 received(Frame = #stomp_frame{command = <<"SEND">>, headers = Headers}, State) ->
-=======
-received(#stomp_frame{command = <<"SEND">>, headers = Headers, body = Body}, State) ->
-    Topic = header(<<"destination">>, Headers),
-    Action = fun(State0) ->
-                 _ = maybe_send_receipt(receipt_id(Headers), State0),
-                 _ = emqx_broker:publish(
-                       make_mqtt_message(Topic, Headers, iolist_to_binary(Body))),
-                 State0
-             end,
->>>>>>> 1be1757b
     case header(<<"transaction">>, Headers) of
         undefined     -> {ok, handle_recv_send_frame(Frame, State)};
         TransactionId -> add_action(TransactionId, {fun ?MODULE:handle_recv_send_frame/2, [Frame]}, receipt_id(Headers), State)
@@ -181,16 +170,7 @@
 %% transaction:tx1
 %%
 %% ^@
-<<<<<<< HEAD
 received(Frame = #stomp_frame{command = <<"ACK">>, headers = Headers}, State) ->
-=======
-received(#stomp_frame{command = <<"ACK">>, headers = Headers}, State) ->
-    Id = header(<<"id">>, Headers),
-    Action = fun(State0) -> 
-                 _ = maybe_send_receipt(receipt_id(Headers), State0),
-                 ack(Id, State0) 
-             end,
->>>>>>> 1be1757b
     case header(<<"transaction">>, Headers) of
         undefined     -> {ok, handle_recv_ack_frame(Frame, State)};
         TransactionId -> add_action(TransactionId, {fun ?MODULE:handle_recv_ack_frame/2, [Frame]}, receipt_id(Headers), State)
@@ -201,16 +181,7 @@
 %% transaction:tx1
 %%
 %% ^@
-<<<<<<< HEAD
 received(Frame = #stomp_frame{command = <<"NACK">>, headers = Headers}, State) ->
-=======
-received(#stomp_frame{command = <<"NACK">>, headers = Headers}, State) ->
-    Id = header(<<"id">>, Headers),
-    Action = fun(State0) -> 
-                 _ = maybe_send_receipt(receipt_id(Headers), State0),
-                 nack(Id, State0) 
-             end,
->>>>>>> 1be1757b
     case header(<<"transaction">>, Headers) of
         undefined     -> {ok, handle_recv_nack_frame(Frame, State)};
         TransactionId -> add_action(TransactionId, {fun ?MODULE:handle_recv_nack_frame/2, [Frame]}, receipt_id(Headers), State)
@@ -497,4 +468,4 @@
 interval(outgoing_timer, #pstate{heart_beats = HrtBt}) ->
     emqx_stomp_heartbeat:interval(outgoing, HrtBt);
 interval(clean_trans_timer, _) ->
-    ?TRANS_TIMEOUT.
+    ?TRANS_TIMEOUT.