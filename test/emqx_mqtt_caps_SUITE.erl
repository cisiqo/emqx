--- conflicted
+++ resolved
@@ -112,18 +112,11 @@
     ok = do_check_sub(Caps#{mqtt_shared_subscription => false},
                         [{<<"client/stat">>, Opts}],
                         [{<<"client/stat">>, Opts#{rc => ?RC_SHARED_SUBSCRIPTIONS_NOT_SUPPORTED}}]),
-<<<<<<< HEAD
-    ok = do_check_sub(Caps#{mqtt_wildcard_subscription => false},
-                        [{<<"vlient/+/dsofi">>, Opts}],
-                        [{<<"vlient/+/dsofi">>, Opts#{rc => ?RC_WILDCARD_SUBSCRIPTIONS_NOT_SUPPORTED}}]).
 
-=======
     ok = do_check_sub(Caps#{mqtt_wildcard_subscription => false}, 
                         [{<<"vlient/+/dsofi">>, Opts}], 
                         [{<<"vlient/+/dsofi">>, Opts#{rc => ?RC_WILDCARD_SUBSCRIPTIONS_NOT_SUPPORTED}}]),
     emqx_zone:stop().
-        
->>>>>>> cb058143
 
 
 
