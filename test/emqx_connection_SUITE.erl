%%--------------------------------------------------------------------
%% Copyright (c) 2020 EMQ Technologies Co., Ltd. All Rights Reserved.
%%
%% Licensed under the Apache License, Version 2.0 (the "License");
%% you may not use this file except in compliance with the License.
%% You may obtain a copy of the License at
%%
%%     http://www.apache.org/licenses/LICENSE-2.0
%%
%% Unless required by applicable law or agreed to in writing, software
%% distributed under the License is distributed on an "AS IS" BASIS,
%% WITHOUT WARRANTIES OR CONDITIONS OF ANY KIND, either express or implied.
%% See the License for the specific language governing permissions and
%% limitations under the License.
%%--------------------------------------------------------------------

-module(emqx_connection_SUITE).

-compile(export_all).
-compile(nowarn_export_all).

-include_lib("emqx/include/emqx_mqtt.hrl").
-include_lib("eunit/include/eunit.hrl").

all() -> emqx_ct:all(?MODULE).

%%--------------------------------------------------------------------
%% CT callbacks
%%--------------------------------------------------------------------

init_per_suite(Config) ->
    %% Meck Transport
    ok = meck:new(emqx_transport, [non_strict, passthrough, no_history, no_link]),
    %% Meck Channel
    ok = meck:new(emqx_channel, [passthrough, no_history, no_link]),
    %% Meck Cm
    ok = meck:new(emqx_cm, [passthrough, no_history, no_link]),
    %% Meck Limiter
    ok = meck:new(emqx_limiter, [passthrough, no_history, no_link]),
    %% Meck Pd
    ok = meck:new(emqx_pd, [passthrough, no_history, no_link]),
    %% Meck Metrics
    ok = meck:new(emqx_metrics, [passthrough, no_history, no_link]),
    ok = meck:expect(emqx_metrics, inc, fun(_) -> ok end),
    ok = meck:expect(emqx_metrics, inc, fun(_, _) -> ok end),
    ok = meck:expect(emqx_metrics, inc_recv, fun(_) -> ok end),
    ok = meck:expect(emqx_metrics, inc_sent, fun(_) -> ok end),
    %% Meck Hooks
    ok = meck:new(emqx_hooks, [passthrough, no_history, no_link]),
    ok = meck:expect(emqx_hooks, run, fun(_Hook, _Args) -> ok end),
    ok = meck:expect(emqx_hooks, run_fold, fun(_Hook, _Args, Acc) -> {ok, Acc} end),

    ok = meck:expect(emqx_channel, ensure_disconnected, fun(_, Channel) -> Channel end),

    ok = meck:expect(emqx_alarm, activate, fun(_, _) -> ok end),
    ok = meck:expect(emqx_alarm, deactivate, fun(_) -> ok end),
<<<<<<< HEAD
=======
    ok = meck:expect(emqx_alarm, deactivate, fun(_, _) -> ok end),
>>>>>>> e80959ea

    Config.

end_per_suite(_Config) ->
    ok = meck:unload(emqx_transport),
    ok = meck:unload(emqx_channel),
    ok = meck:unload(emqx_cm),
    ok = meck:unload(emqx_limiter),
    ok = meck:unload(emqx_pd),
    ok = meck:unload(emqx_metrics),
    ok = meck:unload(emqx_hooks),
    ok = meck:unload(emqx_alarm),
    ok.

init_per_testcase(_TestCase, Config) ->
    ok = meck:expect(emqx_transport, wait, fun(Sock) -> {ok, Sock} end),
    ok = meck:expect(emqx_transport, type, fun(_Sock) -> tcp end),
    ok = meck:expect(emqx_transport, ensure_ok_or_exit,
                     fun(peername, [sock]) -> {ok, {{127,0,0,1}, 3456}};
                        (sockname, [sock]) -> {ok, {{127,0,0,1}, 1883}};
                        (peercert, [sock]) -> undefined
                     end),
    ok = meck:expect(emqx_transport, setopts, fun(_Sock, _Opts) -> ok end),
    ok = meck:expect(emqx_transport, getopts, fun(_Sock, Options) ->
                                                      {ok, [{K, 0} || K <- Options]}
                                              end),
    ok = meck:expect(emqx_transport, getstat, fun(_Sock, Options) ->
                                                      {ok, [{K, 0} || K <- Options]}
                                              end),
    ok = meck:expect(emqx_transport, async_send, fun(_Sock, _Data) -> ok end),
    ok = meck:expect(emqx_transport, async_send, fun(_Sock, _Data, _Opts) -> ok end),
    ok = meck:expect(emqx_transport, fast_close, fun(_Sock) -> ok end),
    Config.

end_per_testcase(_TestCase, Config) ->
    Config.

%%--------------------------------------------------------------------
%% Test cases
%%--------------------------------------------------------------------

t_info(_) ->
    CPid = spawn(fun() ->
                    receive 
                        {'$gen_call', From, info} ->
                            gen_server:reply(From, emqx_connection:info(st()))
                    after
                        100 -> error("error")
                    end
                end),
    #{sockinfo := SockInfo} = emqx_connection:info(CPid),
    ?assertMatch(#{active_n := 100,
                    peername := {{127,0,0,1},3456},
                    sockname := {{127,0,0,1},1883},
                    sockstate := idle,
                    socktype := tcp}, SockInfo).

t_info_limiter(_) ->
    St = st(#{limiter => emqx_limiter:init(external, [])}),
    ?assertEqual(undefined, emqx_connection:info(limiter, St)).

t_stats(_) ->
    CPid = spawn(fun() ->
                        receive 
                            {'$gen_call', From, stats} ->
                                gen_server:reply(From, emqx_connection:stats(st()))
                        after
                            100 -> error("error")
                        end
                    end),
    Stats = emqx_connection:stats(CPid),
    ?assertMatch([{recv_oct,0},
                  {recv_cnt,0},
                  {send_oct,0},
                  {send_cnt,0},
                  {send_pend,0}| _] , Stats).

t_process_msg(_) ->
    with_conn(fun(CPid) -> 
                        ok = meck:expect(emqx_channel, handle_in, 
                                        fun(_Packet, Channel) -> 
                                                {ok, Channel} 
                                        end),
                        CPid ! {incoming, ?PACKET(?PINGREQ)},
                        CPid ! {incoming, undefined},
                        CPid ! {tcp_passive, sock},
                        CPid ! {tcp_closed, sock},
                        timer:sleep(100),
                        ok = trap_exit(CPid, {shutdown, tcp_closed})
                end, #{trap_exit => true}).

t_ensure_stats_timer(_) ->
    NStats = emqx_connection:ensure_stats_timer(100, st()),
    Stats_timer = emqx_connection:info(stats_timer, NStats),
    ?assert(is_reference(Stats_timer)),
    ?assertEqual(NStats, emqx_connection:ensure_stats_timer(100, NStats)).

t_cancel_stats_timer(_) ->
    NStats = emqx_connection:cancel_stats_timer(st(#{stats_timer => make_ref()})),
    Stats_timer = emqx_connection:info(stats_timer, NStats),
    ?assertEqual(undefined, Stats_timer),
    ?assertEqual(NStats, emqx_connection:cancel_stats_timer(NStats)).

t_append_msg(_) ->
    ?assertEqual([msg], emqx_connection:append_msg([], [msg])),
    ?assertEqual([msg], emqx_connection:append_msg([], msg)),
    ?assertEqual([msg1,msg], emqx_connection:append_msg([msg1], [msg])),
    ?assertEqual([msg1,msg], emqx_connection:append_msg([msg1], msg)).

t_handle_msg(_) ->
    From = {make_ref(), self()},
    ?assertMatch({ok, _St}, emqx_connection:handle_msg({'$gen_call', From, for_testing}, st())),
    ?assertMatch({stop, {shutdown,discarded}, _St}, emqx_connection:handle_msg({'$gen_call', From, discard}, st())),
    ?assertMatch({stop, {shutdown,discarded}, _St}, emqx_connection:handle_msg({'$gen_call', From, discard}, st())),
    ?assertMatch({ok, [], _St}, emqx_connection:handle_msg({tcp, From, <<"for_testing">>}, st())),
    ?assertMatch({ok, _St}, emqx_connection:handle_msg(for_testing, st())).

t_handle_msg_incoming(_) ->
    ?assertMatch({ok, _Out, _St}, emqx_connection:handle_msg({incoming, ?CONNECT_PACKET(#mqtt_packet_connect{})}, st())),
    ?assertEqual(ok, emqx_connection:handle_msg({incoming, ?PACKET(?PINGREQ)}, st())),
    ok = meck:expect(emqx_channel, handle_in, fun(_Packet, Channel) -> {ok, Channel} end),
    ?assertMatch({ok, _St}, emqx_connection:handle_msg({incoming, ?PUBLISH_PACKET(?QOS_1, <<"t">>, 1, <<"payload">>)}, st())),
    ?assertMatch({ok, _St}, emqx_connection:handle_msg({incoming, <<?SUBSCRIBE:4,2:4,11,0,2,0,6,84,111,112,105,99,65,2>>}, st())),
    ?assertMatch({ok, _St}, emqx_connection:handle_msg({incoming, <<?UNSUBSCRIBE:4,2:4,10,0,2,0,6,84,111,112,105,99,65>>}, st())),
    ?assertMatch({ok, _St}, emqx_connection:handle_msg({incoming, undefined}, st())).

t_handle_msg_outgoing(_) ->
    ?assertEqual(ok, emqx_connection:handle_msg({outgoing, ?PUBLISH_PACKET(?QOS_2, <<"Topic">>, 1, <<>>)}, st())),
    ?assertEqual(ok, emqx_connection:handle_msg({outgoing, ?PUBREL_PACKET(1)}, st())),
    ?assertEqual(ok, emqx_connection:handle_msg({outgoing, ?PUBCOMP_PACKET(1)}, st())).

t_handle_msg_tcp_error(_) ->
    ?assertMatch({stop, {shutdown, econnreset}, _St}, emqx_connection:handle_msg({tcp_error, sock, econnreset}, st())).

t_handle_msg_tcp_closed(_) ->
    ?assertMatch({stop, {shutdown, tcp_closed}, _St}, emqx_connection:handle_msg({tcp_closed, sock}, st())).

t_handle_msg_passive(_) ->
    ?assertMatch({ok, _Event, _St}, emqx_connection:handle_msg({tcp_passive, sock}, st())).
    
t_handle_msg_deliver(_) ->
    ok = meck:expect(emqx_channel, handle_deliver, fun(_, Channel) -> {ok, Channel} end),
    ?assertMatch({ok, _St}, emqx_connection:handle_msg({deliver, topic, msg}, st())).
    
t_handle_msg_inet_reply(_) ->
    ok = meck:expect(emqx_pd, get_counter, fun(_) -> 10 end),
    ?assertMatch({ok, _St}, emqx_connection:handle_msg({inet_reply, for_testing, ok}, st(#{active_n => 0}))),
    ?assertEqual(ok, emqx_connection:handle_msg({inet_reply, for_testing, ok}, st(#{active_n => 100}))),
    ?assertMatch({stop, {shutdown, for_testing}, _St}, emqx_connection:handle_msg({inet_reply, for_testing, {error, for_testing}}, st())).

t_handle_msg_connack(_) ->
    ?assertEqual(ok, emqx_connection:handle_msg({connack, ?CONNACK_PACKET(?CONNACK_ACCEPT)}, st())).

t_handle_msg_close(_) ->
    ?assertMatch({stop, {shutdown, normal}, _St}, emqx_connection:handle_msg({close, normal}, st())).
    
t_handle_msg_event(_) ->
    ok = meck:expect(emqx_cm, register_channel, fun(_, _, _) -> ok end),
    ok = meck:expect(emqx_cm, insert_channel_info, fun(_, _, _) -> ok end),
    ok = meck:expect(emqx_cm, set_chan_info, fun(_, _) -> ok end),
    ok = meck:expect(emqx_cm, connection_closed, fun(_) -> ok end),
    ?assertEqual(ok, emqx_connection:handle_msg({event, connected}, st())),
    ?assertMatch({ok, _St}, emqx_connection:handle_msg({event, disconnected}, st())),
    ?assertMatch({ok, _St}, emqx_connection:handle_msg({event, undefined}, st())).
    
t_handle_msg_timeout(_) ->
    ?assertMatch({ok, _St}, emqx_connection:handle_msg({timeout, make_ref(), for_testing}, st())).

t_handle_msg_shutdown(_) ->
    ?assertMatch({stop, {shutdown, for_testing}, _St}, emqx_connection:handle_msg({shutdown, for_testing}, st())).

t_handle_call(_) ->
    St = st(),
    ?assertMatch({ok, _St}, emqx_connection:handle_msg({event, undefined}, St)),
    ?assertMatch({reply, _Info, _NSt}, emqx_connection:handle_call(self(), info, St)),
    ?assertMatch({reply, _Stats, _NSt}, emqx_connection:handle_call(self(), stats, St)),
    ?assertMatch({reply, ok, _NSt}, emqx_connection:handle_call(self(), {ratelimit, []}, St)),
    ?assertMatch({reply, ok, _NSt}, emqx_connection:handle_call(self(), {ratelimit, [{conn_messages_in, {100, 1}}]}, St)),
    ?assertEqual({reply, ignored, St}, emqx_connection:handle_call(self(), for_testing, St)),
    ?assertMatch({stop, {shutdown,kicked}, ok, _NSt}, emqx_connection:handle_call(self(), kick, St)).

t_handle_timeout(_) ->
    TRef = make_ref(),
    State = st(#{idle_timer => TRef, limit_timer => TRef, stats_timer => TRef}),
    ?assertMatch({stop, {shutdown,idle_timeout}, _NState}, emqx_connection:handle_timeout(TRef, idle_timeout, State)),
    ?assertMatch({ok, {event,running}, _NState}, emqx_connection:handle_timeout(TRef, limit_timeout, State)),
    ?assertMatch({ok, _NState}, emqx_connection:handle_timeout(TRef, emit_stats, State)),
    ?assertMatch({ok, _NState}, emqx_connection:handle_timeout(TRef, keepalive, State)),

    ok = meck:expect(emqx_transport, getstat, fun(_Sock, _Options) -> {error, for_testing} end),
    ?assertMatch({stop, {shutdown,for_testing}, _NState}, emqx_connection:handle_timeout(TRef, keepalive, State)),
    ?assertMatch({ok, _NState}, emqx_connection:handle_timeout(TRef, undefined, State)).

t_parse_incoming(_) ->
    ?assertMatch({ok, [], _NState}, emqx_connection:parse_incoming(<<>>, st())),
    ?assertMatch({[], _NState}, emqx_connection:parse_incoming(<<"for_testing">>, [], st())).

t_next_incoming_msgs(_) ->
    ?assertEqual({incoming, packet}, emqx_connection:next_incoming_msgs([packet])),
    ?assertEqual([{incoming, packet2}, {incoming, packet1}], emqx_connection:next_incoming_msgs([packet1, packet2])).

t_handle_incoming(_) ->
    ?assertMatch({ok, _Out, _NState}, emqx_connection:handle_incoming(?CONNECT_PACKET(#mqtt_packet_connect{}), st())),
    ?assertMatch({ok, _Out, _NState}, emqx_connection:handle_incoming(frame_error, st())).

t_with_channel(_) ->
    State = st(),
    
    ok = meck:expect(emqx_channel, handle_in, fun(_, _) -> ok end),
    ?assertEqual({ok, State}, emqx_connection:with_channel(handle_in, [for_testing], State)),

    ok = meck:expect(emqx_channel, handle_in, fun(_, _) -> Channel = channel(), {ok, Channel} end),
    ?assertMatch({ok, _NState}, emqx_connection:with_channel(handle_in, [for_testing], State)),

    ok = meck:expect(emqx_channel, handle_in, fun(_, _) -> Channel = channel(), {ok, ?DISCONNECT_PACKET(),Channel} end),
    ?assertMatch({ok, _Out, _NChannel}, emqx_connection:with_channel(handle_in, [for_testing], State)),

    ok = meck:expect(emqx_channel, handle_in, fun(_, _) -> Channel = channel(), {shutdown, [for_testing], Channel} end),
    ?assertMatch({stop, {shutdown,[for_testing]}, _NState}, emqx_connection:with_channel(handle_in, [for_testing], State)),

    ok = meck:expect(emqx_channel, handle_in, fun(_, _) -> Channel = channel(), {shutdown, [for_testing], ?DISCONNECT_PACKET(), Channel} end),
    ?assertMatch({stop, {shutdown,[for_testing]}, _NState}, emqx_connection:with_channel(handle_in, [for_testing], State)).

t_handle_outgoing(_) ->
    ?assertEqual(ok, emqx_connection:handle_outgoing(?PACKET(?PINGRESP), st())),
    ?assertEqual(ok, emqx_connection:handle_outgoing([?PACKET(?PINGRESP)], st())).
    
t_handle_info(_) ->
    ?assertMatch({ok, {event,running}, _NState}, emqx_connection:handle_info(activate_socket, st())),
    ?assertMatch({stop, {shutdown, for_testing}, _NStats}, emqx_connection:handle_info({sock_error, for_testing}, st())),
    ?assertMatch({ok, _NState}, emqx_connection:handle_info(for_testing, st())).

t_ensure_rate_limit(_) ->
    State = emqx_connection:ensure_rate_limit(#{}, st(#{limiter => undefined})),
    ?assertEqual(undefined, emqx_connection:info(limiter, State)),

    ok = meck:expect(emqx_limiter, check, fun(_, _) -> {ok, emqx_limiter:init(external, [])} end),
    State1 = emqx_connection:ensure_rate_limit(#{}, st(#{limiter => #{}})),
    ?assertEqual(undefined, emqx_connection:info(limiter, State1)),

    ok = meck:expect(emqx_limiter, check, fun(_, _) -> {pause, 3000, emqx_limiter:init(external, [])} end),
    State2 = emqx_connection:ensure_rate_limit(#{}, st(#{limiter => #{}})),
    ?assertEqual(undefined, emqx_connection:info(limiter, State2)),
    ?assertEqual(blocked, emqx_connection:info(sockstate, State2)).

t_activate_socket(_) ->
    State = st(),
    {ok, NStats} = emqx_connection:activate_socket(State),
    ?assertEqual(running, emqx_connection:info(sockstate, NStats)),
 
    State1 = st(#{sockstate => blocked}),
    ?assertEqual({ok, State1}, emqx_connection:activate_socket(State1)),

    State2 = st(#{sockstate => closed}),
    ?assertEqual({ok, State2}, emqx_connection:activate_socket(State2)).

t_close_socket(_) ->
    State = emqx_connection:close_socket(st(#{sockstate => closed})),
    ?assertEqual(closed, emqx_connection:info(sockstate, State)),
    State1 = emqx_connection:close_socket(st()),
    ?assertEqual(closed, emqx_connection:info(sockstate, State1)).

t_system_code_change(_) ->
    State = st(),
    ?assertEqual({ok, State}, emqx_connection:system_code_change(State, [], [], [])).

t_next_msgs(_) ->
    ?assertEqual({outgoing, ?CONNECT_PACKET()}, emqx_connection:next_msgs(?CONNECT_PACKET())),
    ?assertEqual({}, emqx_connection:next_msgs({})),
    ?assertEqual([], emqx_connection:next_msgs([])).

t_start_link_ok(_) ->
    with_conn(fun(CPid) -> state = element(1, sys:get_state(CPid)) end).

t_start_link_exit_on_wait(_) ->
    ok = exit_on_wait_error(enotconn, normal),
    ok = exit_on_wait_error(einval, normal),
    ok = exit_on_wait_error(closed, normal),
    ok = exit_on_wait_error(timeout, {shutdown, ssl_upgrade_timeout}),
    ok = exit_on_wait_error(enetdown, {shutdown, enetdown}).

t_start_link_exit_on_activate(_) ->
    ok = exit_on_activate_error(enotconn, normal),
    ok = exit_on_activate_error(einval, normal),
    ok = exit_on_activate_error(closed, normal),
    ok = exit_on_activate_error(econnreset, {shutdown, econnreset}).

t_get_conn_info(_) ->
    with_conn(fun(CPid) ->
                      #{sockinfo := SockInfo} = emqx_connection:info(CPid),
                      ?assertEqual(#{active_n => 100,
                                     peername => {{127,0,0,1},3456},
                                     sockname => {{127,0,0,1},1883},
                                     sockstate => running,
                                     socktype => tcp
                                    }, SockInfo)
              end).

%%--------------------------------------------------------------------
%% Helper functions
%%--------------------------------------------------------------------

exit_on_wait_error(SockErr, Reason) ->
    ok = meck:expect(emqx_transport, wait,
                     fun(_Sock) ->
                             {error, SockErr}
                     end),
    with_conn(fun(CPid) ->
                      timer:sleep(100),
                      trap_exit(CPid, Reason)
              end, #{trap_exit => true}).

exit_on_activate_error(SockErr, Reason) ->
    ok = meck:expect(emqx_transport, setopts,
                     fun(_Sock, _Opts) ->
                             {error, SockErr}
                     end),
    with_conn(fun(CPid) ->
                      timer:sleep(100),
                      trap_exit(CPid, Reason)
              end, #{trap_exit => true}).

with_conn(TestFun) ->
    with_conn(TestFun, #{trap_exit => false}).

with_conn(TestFun, Options) when is_map(Options) ->
    with_conn(TestFun, maps:to_list(Options));

with_conn(TestFun, Options) ->
    TrapExit = proplists:get_value(trap_exit, Options, false),
    process_flag(trap_exit, TrapExit),
    {ok, CPid} = emqx_connection:start_link(emqx_transport, sock, Options),
    TestFun(CPid),
    TrapExit orelse emqx_connection:stop(CPid),
    ok.

trap_exit(Pid, Reason) ->
    receive
        {'EXIT', Pid, Reason} -> ok;
        {'EXIT', Pid, Other}  -> error({unexpect_exit, Other})
    after
        100 -> error({expect_exit, Reason})
    end.

make_frame(Packet) ->
    iolist_to_binary(emqx_frame:serialize(Packet)).

payload(Len) -> iolist_to_binary(lists:duplicate(Len, 1)).

st() -> st(#{}).
st(InitFields) when is_map(InitFields) ->
    St = emqx_connection:init_state(emqx_transport, sock, [#{zone => external}]),
    maps:fold(fun(N, V, S) -> emqx_connection:set_field(N, V, S) end,
              emqx_connection:set_field(channel, channel(), St),
              InitFields
             ).

channel() -> channel(#{}).
channel(InitFields) ->
    ConnInfo = #{peername => {{127,0,0,1}, 3456},
                 sockname => {{127,0,0,1}, 18083},
                 conn_mod => emqx_connection,
                 proto_name => <<"MQTT">>,
                 proto_ver => ?MQTT_PROTO_V5,
                 clean_start => true,
                 keepalive => 30,
                 clientid => <<"clientid">>,
                 username => <<"username">>,
                 receive_maximum => 100,
                 expiry_interval => 0
                },
    ClientInfo = #{zone       => zone,
                   protocol   => mqtt,
                   peerhost   => {127,0,0,1},
                   clientid   => <<"clientid">>,
                   username   => <<"username">>,
                   is_superuser => false,
                   peercert   => undefined,
                   mountpoint => undefined
                  },
    Session = emqx_session:init(#{zone => external},
                                #{receive_maximum => 0}
                               ),
    maps:fold(fun(Field, Value, Channel) ->
                      emqx_channel:set_field(Field, Value, Channel)
              end,
              emqx_channel:init(ConnInfo, [{zone, zone}]),
              maps:merge(#{clientinfo => ClientInfo,
                           session    => Session,
                           conn_state => connected
                          }, InitFields)).<|MERGE_RESOLUTION|>--- conflicted
+++ resolved
@@ -54,10 +54,7 @@
 
     ok = meck:expect(emqx_alarm, activate, fun(_, _) -> ok end),
     ok = meck:expect(emqx_alarm, deactivate, fun(_) -> ok end),
-<<<<<<< HEAD
-=======
     ok = meck:expect(emqx_alarm, deactivate, fun(_, _) -> ok end),
->>>>>>> e80959ea
 
     Config.
 
