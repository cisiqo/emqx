--- conflicted
+++ resolved
@@ -10,10 +10,6 @@
     - id: detect-profiles
       shell: bash
       run: |
-<<<<<<< HEAD
-        git config --global --add safe.directory "$GITHUB_WORKSPACE"
-=======
->>>>>>> 29477579
         if [ -d source ]; then
           ## source code downloaded
           cd source
@@ -23,13 +19,7 @@
           exit 1
         fi
         if [ -f 'EMQX_ENTERPRISE' ]; then
-<<<<<<< HEAD
-          echo "::set-output name=profiles::[\"emqx-ee\"]"
-          echo "https://ci%40emqx.io:${{ inputs.ci_git_token }}@github.com" > $HOME/.git-credentials
-          git config --global credential.helper store
-=======
           echo "profiles=[\"emqx-ee\"]" >> $GITHUB_OUTPUT
->>>>>>> 29477579
           echo "EMQX_NAME=emqx-ee" >> $GITHUB_ENV
         else
           echo "profiles=[\"emqx\", \"emqx-edge\"]" >> $GITHUB_OUTPUT
