name: Release Upgrade Tests

concurrency:
  group: relup-${{ github.event_name }}-${{ github.ref }}
  cancel-in-progress: true

on:
  workflow_call:
    inputs:
      builder:
        required: true
        type: string

permissions:
  contents: read

jobs:
  relup_test_plan:
    runs-on: ${{ endsWith(github.repository, '/emqx') && 'ubuntu-22.04' || fromJSON('["self-hosted","ephemeral","linux","x64"]') }}
    container: ${{ inputs.builder }}
    outputs:
      CUR_EE_VSN: ${{ steps.find-versions.outputs.CUR_EE_VSN }}
      OLD_VERSIONS: ${{ steps.find-versions.outputs.OLD_VERSIONS }}
    defaults:
      run:
        shell: bash
    steps:
    - uses: actions/download-artifact@fa0a91b85d4f404e444e00e005971372dc801d16 # v4.1.8
      with:
        name: emqx-enterprise
    - name: extract artifact
      run: |
        unzip -o -q emqx-enterprise.zip
        git config --global --add safe.directory "$GITHUB_WORKSPACE"
    - name: Find versions
      id: find-versions
      run: |
        set -x
        ee_vsn="$(./pkg-vsn.sh enterprise)"
        old_ee_vsns="$(./scripts/relup-build/base-vsns.sh enterprise | xargs)"
        old_vsns=$(echo -n "${old_ee_vsns}" | sed 's/ $//g' | jq -R -s -c 'split(" ")')
        echo "CUR_EE_VSN=$ee_vsn" >> $GITHUB_OUTPUT
        echo "OLD_VERSIONS=$old_vsns" >> $GITHUB_OUTPUT
    - name: build emqx
      run: |
        export PROFILE='emqx-enterprise'
        make emqx-enterprise-tgz
    - uses: actions/upload-artifact@65c4c4a1ddee5b72f698fdd19549f0f0fb45cf08 # v4.6.0
      name: Upload built emqx and test scenario
      with:
        name: relup_tests_emqx_built
        path: |
          _upgrade_base
          _packages
          scripts
          .ci
        retention-days: 7

  relup_test_run:
    needs:
      - relup_test_plan
    if: needs.relup_test_plan.outputs.OLD_VERSIONS != '[]'
    runs-on: ${{ endsWith(github.repository, '/emqx') && 'ubuntu-22.04' || fromJSON('["self-hosted","ephemeral","linux","x64"]') }}
    strategy:
      fail-fast: false
      matrix:
        old_vsn: ${{ fromJson(needs.relup_test_plan.outputs.OLD_VERSIONS) }}
    env:
      OLD_VSN: "${{ matrix.old_vsn }}"
      CUR_EE_VSN: "${{ needs.relup_test_plan.outputs.CUR_EE_VSN }}"
    defaults:
      run:
        shell: bash
    steps:
    - uses: erlef/setup-beam@5304e04ea2b355f03681464e683d92e3b2f18451 # v1.18.2
      with:
<<<<<<< HEAD
        otp-version: 27.2
    - uses: actions/checkout@d632683dd7b4114ad314bca15554477dd762a938 # v4.2.0
=======
        otp-version: 26.2.5
    - uses: actions/checkout@11bd71901bbe5b1630ceea73d27597364c9af683 # v4.2.2
>>>>>>> 5b44ccd8
      with:
        repository: hawk/lux
        ref: lux-2.8.1
        path: lux
    - name: Install lux
      run: |
        set -eu
        cd lux
        autoconf
        ./configure
        make
        echo "$(pwd)/bin" >> $GITHUB_PATH
    - uses: actions/download-artifact@fa0a91b85d4f404e444e00e005971372dc801d16 # v4.1.8
      name: Download built emqx and test scenario
      with:
        name: relup_tests_emqx_built
        path: .
    - name: run relup test
      run: |
        set -eux
        case "$OLD_VSN" in
          e*)
            export CUR_VSN="$CUR_EE_VSN"
            ;;
          *)
            echo "unknown old version $OLD_VSN"
            exit 1
            ;;
        esac
        mkdir -p lux_logs
        if ! ./scripts/relup-test/run-relup-lux.sh $OLD_VSN; then
          docker logs node1.emqx.io | tee lux_logs/emqx1.log
          docker logs node2.emqx.io | tee lux_logs/emqx2.log
          exit 1
        fi
    - uses: actions/upload-artifact@65c4c4a1ddee5b72f698fdd19549f0f0fb45cf08 # v4.6.0
      name: Save debug data
      if: failure()
      with:
        name: relup_test_run_debug_data
        path: |
          lux_logs
        retention-days: 3<|MERGE_RESOLUTION|>--- conflicted
+++ resolved
@@ -74,13 +74,8 @@
     steps:
     - uses: erlef/setup-beam@5304e04ea2b355f03681464e683d92e3b2f18451 # v1.18.2
       with:
-<<<<<<< HEAD
         otp-version: 27.2
-    - uses: actions/checkout@d632683dd7b4114ad314bca15554477dd762a938 # v4.2.0
-=======
-        otp-version: 26.2.5
     - uses: actions/checkout@11bd71901bbe5b1630ceea73d27597364c9af683 # v4.2.2
->>>>>>> 5b44ccd8
       with:
         repository: hawk/lux
         ref: lux-2.8.1
