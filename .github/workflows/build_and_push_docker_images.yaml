--- conflicted
+++ resolved
@@ -221,11 +221,7 @@
 
   docker-push-multi-arch-manifest:
     # note, we only run on amd64
-<<<<<<< HEAD
-    if: ${{ needs.prepare.outputs.IS_EXACT_TAG }} == 'true'
-=======
     if: needs.prepare.outputs.IS_EXACT_TAG == 'true'
->>>>>>> edb2e757
     needs:
       - prepare
       - docker
@@ -328,11 +324,7 @@
             ${{ steps.pre-meta.outputs.img_labels }}
 
       - name: update manifest for multiarch image
-<<<<<<< HEAD
-        if: ${{ needs.prepare.outputs.IS_EXACT_TAG }} == 'true'
-=======
         if: needs.prepare.outputs.IS_EXACT_TAG == 'true'
->>>>>>> edb2e757
         working-directory: source
         run: |
           if [ ${{ matrix.build_elixir }} = 'with_elixir' ]; then
