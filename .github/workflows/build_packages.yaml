name: Cross build packages

concurrency:
  group: build-${{ github.event_name }}-${{ github.ref }}
  cancel-in-progress: true

on:
  push:
    branches:
      - 'main-v4.**'
    tags:
      - v*
      - e*
  schedule:
    - cron:  '0 */6 * * *'
  workflow_dispatch:

jobs:
  prepare:
    runs-on: ubuntu-20.04
    # prepare source with any OTP version, no need for a matrix
    container: ghcr.io/emqx/emqx-builder/4.4-5:24.1.5-3-ubuntu20.04

    outputs:
      profiles: ${{ steps.set_profile.outputs.profiles}}

    steps:
      - uses: actions/checkout@v2
        with:
          path: source
          fetch-depth: 0
      - name: set profile
        id: set_profile
        shell: bash
        working-directory: source
        run: |
          if make emqx-ee --dry-run > /dev/null 2>&1; then
            echo "::set-output name=profiles::[\"emqx-ee\"]"
          else
            echo "::set-output name=profiles::[\"emqx\", \"emqx-edge\"]"
          fi
      - name: get_all_deps
        if: endsWith(github.repository, 'emqx')
        run: |
          make -C source deps-all
          zip -ryq source.zip source/* source/.[^.]*
      - name: get_all_deps_ee
        if: endsWith(github.repository, 'enterprise')
        run: |
          echo "https://ci%40emqx.io:${{ secrets.CI_GIT_TOKEN }}@github.com" > $HOME/.git-credentials
          git config --global credential.helper store
          echo "${{ secrets.CI_GIT_TOKEN }}" >> source/scripts/git-token
          make -C source deps-all
          zip -ryq source.zip source/* source/.[^.]*
      - uses: actions/upload-artifact@v2
        with:
          name: source
          path: source.zip

  windows:
    runs-on: windows-2019
    needs: prepare
    if: endsWith(github.repository, 'emqx')
    strategy:
      fail-fast: false
      matrix:
        profile: ${{fromJSON(needs.prepare.outputs.profiles)}}
        otp:
          - 24.2.1
        exclude:
          - profile: emqx-edge
    steps:
    - uses: actions/download-artifact@v2
      with:
        name: source
        path: .
    - name: unzip source code
      run: Expand-Archive -Path source.zip -DestinationPath ./
    - uses: ilammy/msvc-dev-cmd@v1
    - uses: erlef/setup-beam@v1
      with:
        otp-version: ${{ matrix.otp }}
    - name: build
      env:
        PYTHON: python
        DIAGNOSTIC: 1
        PROFILE: emqx
      working-directory: source
      run: |
        erl -eval "erlang:display(crypto:info_lib())" -s init stop
        make ${{ matrix.profile }}-zip
    - name: run emqx
      timeout-minutes: 1
      working-directory: source
      run: |
        ./_build/${{ matrix.profile }}/rel/emqx/bin/emqx start
        Start-Sleep -s 5
        echo "EMQX started"
        ./_build/${{ matrix.profile }}/rel/emqx/bin/emqx stop
        echo "EMQX stopped"
        ./_build/${{ matrix.profile }}/rel/emqx/bin/emqx install
        echo "EQMX installed"
        ./_build/${{ matrix.profile }}/rel/emqx/bin/emqx uninstall
        echo "EQMX uninstaled"
    - uses: actions/upload-artifact@v1
      if: startsWith(github.ref, 'refs/tags/')
      with:
        name: ${{ matrix.profile }}-windows
        path: source/_packages/${{ matrix.profile }}/.

  mac:
    needs: prepare
    strategy:
      fail-fast: false
      matrix:
        profile: ${{fromJSON(needs.prepare.outputs.profiles)}}
        otp:
          - 24.1.5-3
        macos:
          - macos-11
          - macos-10.15
        exclude:
          - profile: emqx-edge
    runs-on: ${{ matrix.macos }}
    steps:
    - uses: actions/download-artifact@v2
      with:
        name: source
        path: .
    - name: unzip source code
      run: unzip -q source.zip
    - name: prepare
      run: |
        brew update
        brew install curl zip unzip gnu-sed kerl unixodbc freetds
        echo "/usr/local/bin" >> $GITHUB_PATH
        git config --global credential.helper store
    - uses: actions/cache@v2
      id: cache
      with:
        path: ~/.kerl/${{ matrix.otp }}
        key: otp-install-${{ matrix.otp }}-${{ matrix.macos }}
    - name: build erlang
      if: steps.cache.outputs.cache-hit != 'true'
      timeout-minutes: 60
      env:
        KERL_BUILD_BACKEND: git
        OTP_GITHUB_URL: https://github.com/emqx/otp
      run: |
        kerl update releases
        kerl build ${{ matrix.otp }}
        kerl install ${{ matrix.otp }} $HOME/.kerl/${{ matrix.otp }}
    - name: build
      working-directory: source
      run: |
        . $HOME/.kerl/${{ matrix.otp }}/activate
        make ensure-rebar3
        sudo cp rebar3 /usr/local/bin/rebar3
        rm -rf _build/${{ matrix.profile }}/lib
        make ${{ matrix.profile }}-zip
    - name: test
      working-directory: source
      run: |
        set -x
        pkg_name=$(find _packages/${{ matrix.profile }} -mindepth 1 -maxdepth 1 -iname \*.zip)
        unzip -q $pkg_name
        gsed -i '/emqx_telemetry/d' ./emqx/data/loaded_plugins
        ./emqx/bin/emqx start || cat emqx/log/erlang.log.1
        ready='no'
        for i in {1..10}; do
          if curl -fs 127.0.0.1:18083 > /dev/null; then
            ready='yes'
            break
          fi
          sleep 1
        done
        if [ "$ready" != "yes" ]; then
          echo "Timed out waiting for emqx to be ready"
          cat emqx/log/erlang.log.1
          exit 1
        fi
        ./emqx/bin/emqx_ctl status
        if ! ./emqx/bin/emqx stop; then
          cat emqx/log/erlang.log.1 || true
          cat emqx/log/emqx.log.1 || true
          echo "failed to stop emqx"
          exit 1
        fi
        rm -rf emqx
    - uses: actions/upload-artifact@v1
      if: startsWith(github.ref, 'refs/tags/')
      with:
        name: ${{ matrix.profile }}-${{ matrix.otp }}
        path: source/_packages/${{ matrix.profile }}/.

  linux:
    runs-on: ubuntu-20.04

    needs: prepare

    strategy:
      fail-fast: false
      matrix:
        profile: ${{fromJSON(needs.prepare.outputs.profiles)}}
        package:
          - zip
          - pkg
        otp:
          - 23.3.4.9-3
          - 24.1.5-3
        arch:
          - amd64
          - arm64
        os:
          - ubuntu20.04
          - ubuntu18.04
          - ubuntu16.04
          - debian10
          - debian9
          - rockylinux8
          - centos7
          - raspbian10
        exclude:
        - package: pkg
          otp: 23.3.4.9-3
        - os: raspbian9
          arch: amd64
        - os: raspbian10
          arch: amd64
        - os: raspbian9
          profile: emqx
        - os: raspbian10
          profile: emqx
        - os: raspbian9
          profile: emqx-ee
        - os: raspbian10
          profile: emqx-ee

    defaults:
      run:
        shell: bash

    steps:
    - uses: docker/setup-buildx-action@v1
    - uses: docker/setup-qemu-action@v1
      with:
        image: tonistiigi/binfmt:latest
        platforms: all
    - uses: actions/download-artifact@v2
      with:
        name: source
        path: .
    - name: unzip source code
      run: unzip -q source.zip
    - name: build emqx packages
      env:
        OTP: ${{ matrix.otp }}
        PROFILE: ${{ matrix.profile }}
        PACKAGE: ${{ matrix.package}}
        ARCH: ${{ matrix.arch }}
        SYSTEM: ${{ matrix.os }}
      working-directory: source
      run: |
        ./scripts/buildx.sh \
          --profile "${PROFILE}" \
          --pkgtype "${PACKAGE}" \
          --arch "${ARCH}" \
          --builder "ghcr.io/emqx/emqx-builder/4.4-5:${OTP}-${SYSTEM}"
    - uses: actions/upload-artifact@v1
      if: startsWith(github.ref, 'refs/tags/')
      with:
        name: ${{ matrix.profile }}-${{ matrix.otp }}
        path: source/_packages/${{ matrix.profile }}/.

  docker:
    runs-on: ubuntu-20.04
    needs: prepare

    strategy:
      fail-fast: false
      matrix:
        profile: ${{fromJSON(needs.prepare.outputs.profiles)}}
        otp:
          - 24.1.5-3
        registry:
          - 'docker.io'
          - 'public.ecr.aws'
        exclude:
          # we don't have an aws ecr repo for enterprise and edge yet
          - profile: emqx-edge
            registry: 'public.ecr.aws'
          - profile: emqx-ee
            registry: 'public.ecr.aws'

    steps:
    - uses: actions/download-artifact@v2
      with:
        name: source
        path: .
    - name: unzip source code
      run: unzip -q source.zip
    - uses: docker/setup-buildx-action@v1
    - uses: docker/setup-qemu-action@v1
      with:
        image: tonistiigi/binfmt:latest
        platforms: all
    - uses: aws-actions/configure-aws-credentials@v1
      if: matrix.registry == 'public.ecr.aws'
      with:
        aws-access-key-id: ${{ secrets.AWS_ACCESS_KEY_ID }}
        aws-secret-access-key: ${{ secrets.AWS_SECRET_ACCESS_KEY }}
        aws-region: ${{ secrets.AWS_DEFAULT_REGION }}
    - name: Docker login to aws ecr
      if: matrix.registry == 'public.ecr.aws'
      run: aws ecr-public get-login-password --region us-east-1 | docker login --username AWS --password-stdin public.ecr.aws
    - uses: docker/login-action@v1
      if: matrix.registry == 'docker.io'
      with:
        username: ${{ secrets.DOCKER_HUB_USER }}
        password: ${{ secrets.DOCKER_HUB_TOKEN }}
    - uses: docker/metadata-action@v3
      id: meta
      with:
        images: ${{ matrix.registry }}/${{ github.repository_owner }}/${{ matrix.profile }}
        flavor: |
          latest=${{ !github.event.release.prerelease }}
        tags: |
          type=ref,event=branch
          type=ref,event=pr
          type=match,pattern=[v|e](.*),group=1
        labels:
          org.opencontainers.image.otp.version=${{ matrix.otp }}
    - uses: docker/build-push-action@v2
      if: matrix.profile != 'emqx-ee'
      with:
        push: ${{ github.event_name == 'release' && !github.event.release.prerelease }}
        pull: true
        no-cache: true
        platforms: linux/amd64,linux/arm64
        tags: ${{ steps.meta.outputs.tags }}
        labels: ${{ steps.meta.outputs.labels }}
        build-args: |
          BUILD_FROM=ghcr.io/emqx/emqx-builder/4.4-5:${{ matrix.otp }}-alpine3.14
          RUN_FROM=alpine:3.14
          EMQX_NAME=${{ matrix.profile }}
        file: source/deploy/docker/Dockerfile
        context: source
    - uses: docker/build-push-action@v2
      if: matrix.profile == 'emqx-ee'
      with:
        push: ${{ github.event_name == 'release' && !github.event.release.prerelease }}
        pull: true
        no-cache: true
        platforms: linux/amd64,linux/arm64
        tags: ${{ steps.meta.outputs.tags }}
        labels: ${{ steps.meta.outputs.labels }}
        build-args: |
          BUILD_FROM=ghcr.io/emqx/emqx-builder/4.4-5:${{ matrix.otp }}-alpine3.14
          RUN_FROM=alpine:3.14
          EMQX_NAME=${{ matrix.profile }}
        file: source/deploy/docker/Dockerfile.enterprise
        context: source

  upload:
    runs-on: ubuntu-20.04

    if: startsWith(github.ref, 'refs/tags/')

    needs: [prepare, mac, linux, docker]

    strategy:
      fail-fast: false
      matrix:
        profile: ${{fromJSON(needs.prepare.outputs.profiles)}}
<<<<<<< HEAD
=======
        otp:
          - 23.3.4.9-3
          - 24.1.5-3
        include:
          - profile: emqx
            otp: windows # otp version on windows is rather fixed

>>>>>>> b25873a1
    steps:
    - uses: actions/download-artifact@v2
      with:
<<<<<<< HEAD
        name: ${{ matrix.profile }}
        path: packages/${{ matrix.profile }}
=======
        name: ${{ matrix.profile }}-${{ matrix.otp }}
        path: ./_packages/${{ matrix.profile }}
>>>>>>> b25873a1
    - name: install dos2unix
      run: sudo apt-get update && sudo apt install -y dos2unix
    - name: get packages
      run: |
        set -e -u
        cd packages/${{ matrix.profile }}
        for var in $( ls |grep emqx |grep -v sha256); do
          dos2unix $var.sha256
          echo "$(cat $var.sha256) $var" | sha256sum -c || exit 1
        done
        cd -
    - uses: aws-actions/configure-aws-credentials@v1
      with:
        aws-access-key-id: ${{ secrets.AWS_ACCESS_KEY_ID }}
        aws-secret-access-key: ${{ secrets.AWS_SECRET_ACCESS_KEY }}
        aws-region: ${{ secrets.AWS_DEFAULT_REGION }}
    - name: upload aws s3
      run: |
        set -e -u
        if [ "${{ matrix.profile }}"  == "emqx" ];then
            s3dir="emqx-ce"
        else
            s3dir=${{ matrix.profile }}
        fi
<<<<<<< HEAD
        aws s3 cp --recursive packages/${{ matrix.profile }} s3://${{ secrets.AWS_S3_BUCKET }}/${s3dir}/${{ github.ref_name }}
        aws cloudfront create-invalidation --distribution-id ${{ secrets.AWS_CLOUDFRONT_ID }} --paths "/${s3dir}/${{ github.ref_name }}/*"
=======
        aws configure set aws_access_key_id ${{ secrets.AWS_ACCESS_KEY_ID }}
        aws configure set aws_secret_access_key ${{ secrets.AWS_SECRET_ACCESS_KEY }}
        aws configure set default.region ${{ secrets.AWS_DEFAULT_REGION }}

        aws s3 cp --recursive _packages/${{ matrix.profile }} s3://${{ secrets.AWS_S3_BUCKET }}/$broker/${{ env.version }}
        aws cloudfront create-invalidation --distribution-id ${{ secrets.AWS_CLOUDFRONT_ID }} --paths "/$broker/${{ env.version }}/*"
    - uses: Rory-Z/upload-release-asset@v1
      if: github.event_name == 'release' && matrix.profile != 'emqx-ee'
      with:
        repo: emqx
        path: "_packages/${{ matrix.profile }}/emqx-*"
        token: ${{ github.token }}
    - uses: Rory-Z/upload-release-asset@v1
      if: github.event_name == 'release' && matrix.profile == 'emqx-ee'
      with:
        repo: emqx-enterprise
        path: "_packages/${{ matrix.profile }}/emqx-*"
        token: ${{ github.token }}
    - name: update to emqx.io
      if: github.event_name == 'release'
      run: |
        set -e -x -u
        curl -w %{http_code} \
             --insecure \
             -H "Content-Type: application/json" \
             -H "token: ${{ secrets.EMQX_IO_TOKEN }}" \
             -X POST \
             -d "{\"repo\":\"emqx/emqx\", \"tag\": \"${{ env.version }}\" }" \
             ${{ secrets.EMQX_IO_RELEASE_API }}
    - name: update repo.emqx.io
      if: github.event_name == 'release' && matrix.profile == 'emqx-ee'
      run: |
        curl --silent --show-error \
          -H "Authorization: token ${{ secrets.CI_GIT_TOKEN }}" \
          -H "Accept: application/vnd.github.v3+json" \
          -X POST \
          -d "{\"ref\":\"v1.0.4\",\"inputs\":{\"version\": \"${{ env.version }}\", \"emqx_ee\": \"true\"}}" \
          "https://api.github.com/repos/emqx/emqx-ci-helper/actions/workflows/update_emqx_repos.yaml/dispatches"
    - name: update repo.emqx.io
      if: github.event_name == 'release' && matrix.profile == 'emqx'
      run: |
        curl --silent --show-error \
          -H "Authorization: token ${{ secrets.CI_GIT_TOKEN }}" \
          -H "Accept: application/vnd.github.v3+json" \
          -X POST \
          -d "{\"ref\":\"v1.0.4\",\"inputs\":{\"version\": \"${{ env.version }}\", \"emqx_ce\": \"true\"}}" \
          "https://api.github.com/repos/emqx/emqx-ci-helper/actions/workflows/update_emqx_repos.yaml/dispatches"
    - name: update homebrew packages
      if: github.event_name == 'release' && endsWith(github.repository, 'emqx') && matrix.profile == 'emqx'
      run: |
        if [ -z $(echo $version | grep -oE "(alpha|beta|rc)\.[0-9]") ]; then
            curl --silent --show-error \
              -H "Authorization: token ${{ secrets.CI_GIT_TOKEN }}" \
              -H "Accept: application/vnd.github.v3+json" \
              -X POST \
              -d "{\"ref\":\"v1.0.4\",\"inputs\":{\"version\": \"${{ env.version }}\"}}" \
              "https://api.github.com/repos/emqx/emqx-ci-helper/actions/workflows/update_emqx_homebrew.yaml/dispatches"
        fi
    - uses: geekyeggo/delete-artifact@v1
      with:
        name: ${{ matrix.profile }}
>>>>>>> b25873a1
<|MERGE_RESOLUTION|>--- conflicted
+++ resolved
@@ -372,8 +372,6 @@
       fail-fast: false
       matrix:
         profile: ${{fromJSON(needs.prepare.outputs.profiles)}}
-<<<<<<< HEAD
-=======
         otp:
           - 23.3.4.9-3
           - 24.1.5-3
@@ -381,17 +379,11 @@
           - profile: emqx
             otp: windows # otp version on windows is rather fixed
 
->>>>>>> b25873a1
     steps:
     - uses: actions/download-artifact@v2
       with:
-<<<<<<< HEAD
-        name: ${{ matrix.profile }}
+        name: ${{ matrix.profile }}-${{ matrix.otp }}
         path: packages/${{ matrix.profile }}
-=======
-        name: ${{ matrix.profile }}-${{ matrix.otp }}
-        path: ./_packages/${{ matrix.profile }}
->>>>>>> b25873a1
     - name: install dos2unix
       run: sudo apt-get update && sudo apt install -y dos2unix
     - name: get packages
@@ -416,69 +408,5 @@
         else
             s3dir=${{ matrix.profile }}
         fi
-<<<<<<< HEAD
         aws s3 cp --recursive packages/${{ matrix.profile }} s3://${{ secrets.AWS_S3_BUCKET }}/${s3dir}/${{ github.ref_name }}
-        aws cloudfront create-invalidation --distribution-id ${{ secrets.AWS_CLOUDFRONT_ID }} --paths "/${s3dir}/${{ github.ref_name }}/*"
-=======
-        aws configure set aws_access_key_id ${{ secrets.AWS_ACCESS_KEY_ID }}
-        aws configure set aws_secret_access_key ${{ secrets.AWS_SECRET_ACCESS_KEY }}
-        aws configure set default.region ${{ secrets.AWS_DEFAULT_REGION }}
-
-        aws s3 cp --recursive _packages/${{ matrix.profile }} s3://${{ secrets.AWS_S3_BUCKET }}/$broker/${{ env.version }}
-        aws cloudfront create-invalidation --distribution-id ${{ secrets.AWS_CLOUDFRONT_ID }} --paths "/$broker/${{ env.version }}/*"
-    - uses: Rory-Z/upload-release-asset@v1
-      if: github.event_name == 'release' && matrix.profile != 'emqx-ee'
-      with:
-        repo: emqx
-        path: "_packages/${{ matrix.profile }}/emqx-*"
-        token: ${{ github.token }}
-    - uses: Rory-Z/upload-release-asset@v1
-      if: github.event_name == 'release' && matrix.profile == 'emqx-ee'
-      with:
-        repo: emqx-enterprise
-        path: "_packages/${{ matrix.profile }}/emqx-*"
-        token: ${{ github.token }}
-    - name: update to emqx.io
-      if: github.event_name == 'release'
-      run: |
-        set -e -x -u
-        curl -w %{http_code} \
-             --insecure \
-             -H "Content-Type: application/json" \
-             -H "token: ${{ secrets.EMQX_IO_TOKEN }}" \
-             -X POST \
-             -d "{\"repo\":\"emqx/emqx\", \"tag\": \"${{ env.version }}\" }" \
-             ${{ secrets.EMQX_IO_RELEASE_API }}
-    - name: update repo.emqx.io
-      if: github.event_name == 'release' && matrix.profile == 'emqx-ee'
-      run: |
-        curl --silent --show-error \
-          -H "Authorization: token ${{ secrets.CI_GIT_TOKEN }}" \
-          -H "Accept: application/vnd.github.v3+json" \
-          -X POST \
-          -d "{\"ref\":\"v1.0.4\",\"inputs\":{\"version\": \"${{ env.version }}\", \"emqx_ee\": \"true\"}}" \
-          "https://api.github.com/repos/emqx/emqx-ci-helper/actions/workflows/update_emqx_repos.yaml/dispatches"
-    - name: update repo.emqx.io
-      if: github.event_name == 'release' && matrix.profile == 'emqx'
-      run: |
-        curl --silent --show-error \
-          -H "Authorization: token ${{ secrets.CI_GIT_TOKEN }}" \
-          -H "Accept: application/vnd.github.v3+json" \
-          -X POST \
-          -d "{\"ref\":\"v1.0.4\",\"inputs\":{\"version\": \"${{ env.version }}\", \"emqx_ce\": \"true\"}}" \
-          "https://api.github.com/repos/emqx/emqx-ci-helper/actions/workflows/update_emqx_repos.yaml/dispatches"
-    - name: update homebrew packages
-      if: github.event_name == 'release' && endsWith(github.repository, 'emqx') && matrix.profile == 'emqx'
-      run: |
-        if [ -z $(echo $version | grep -oE "(alpha|beta|rc)\.[0-9]") ]; then
-            curl --silent --show-error \
-              -H "Authorization: token ${{ secrets.CI_GIT_TOKEN }}" \
-              -H "Accept: application/vnd.github.v3+json" \
-              -X POST \
-              -d "{\"ref\":\"v1.0.4\",\"inputs\":{\"version\": \"${{ env.version }}\"}}" \
-              "https://api.github.com/repos/emqx/emqx-ci-helper/actions/workflows/update_emqx_homebrew.yaml/dispatches"
-        fi
-    - uses: geekyeggo/delete-artifact@v1
-      with:
-        name: ${{ matrix.profile }}
->>>>>>> b25873a1
+        aws cloudfront create-invalidation --distribution-id ${{ secrets.AWS_CLOUDFRONT_ID }} --paths "/${s3dir}/${{ github.ref_name }}/*"