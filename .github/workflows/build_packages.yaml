--- conflicted
+++ resolved
@@ -217,15 +217,9 @@
           - debian11
           - debian10
           - debian9
-<<<<<<< HEAD
-          - rockylinux8
-          - centos7
-          # - raspbian10 #armv6l is too slow to emulate
-=======
           - el8
           - el7
-          - raspbian10
->>>>>>> 29622558
+          # - raspbian10 #armv6l is too slow to emulate
         exclude:
         - os: raspbian9
           arch: amd64
