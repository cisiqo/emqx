--- conflicted
+++ resolved
@@ -192,11 +192,8 @@
           REDIS_TAG: "7.0"
           INFLUXDB_TAG: "2.5.0"
           TDENGINE_TAG: "3.0.2.4"
-<<<<<<< HEAD
+          OPENTS_TAG: "9aa7f88"
           MINIO_TAG: "RELEASE.2023-03-20T20-16-18Z"
-=======
-          OPENTS_TAG: "9aa7f88"
->>>>>>> 335d948b
           PROFILE: ${{ matrix.profile }}
           CT_COVER_EXPORT_PREFIX: ${{ matrix.profile }}-${{ matrix.otp }}
         run: ./scripts/ct/run.sh --ci --app ${{ matrix.app }}
