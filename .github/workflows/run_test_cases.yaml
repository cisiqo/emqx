--- conflicted
+++ resolved
@@ -11,13 +11,8 @@
 
 jobs:
   prepare:
-<<<<<<< HEAD
-    runs-on: ubuntu-20.04
-    container: ghcr.io/emqx/emqx-builder/4.4-20:24.3.4.2-1-ubuntu20.04
-=======
-    runs-on: aws-amd64
-    container: emqx/build-env:erl23.3.4.9-3-ubuntu20.04
->>>>>>> 60c8db59
+    runs-on: aws-amd64
+    container: ghcr.io/emqx/emqx-builder/4.4-20:24.3.4.2-1-ubuntu20.04
     outputs:
       fast_ct_apps: ${{ steps.run_find_apps.outputs.fast_ct_apps }}
       docker_ct_apps: ${{ steps.run_find_apps.outputs.docker_ct_apps }}
@@ -62,13 +57,8 @@
 
   eunit_and_proper:
     needs: prepare
-<<<<<<< HEAD
-    runs-on: ubuntu-20.04
-    container: ghcr.io/emqx/emqx-builder/4.4-20:24.3.4.2-1-ubuntu20.04
-=======
-    runs-on: aws-amd64
-    container: emqx/build-env:erl23.3.4.9-3-ubuntu20.04
->>>>>>> 60c8db59
+    runs-on: aws-amd64
+    container: ghcr.io/emqx/emqx-builder/4.4-20:24.3.4.2-1-ubuntu20.04
     strategy:
       fail-fast: false
       matrix:
@@ -95,13 +85,8 @@
 
   fast_ct:
     needs: prepare
-<<<<<<< HEAD
-    runs-on: ubuntu-20.04
-    container: ghcr.io/emqx/emqx-builder/4.4-20:24.3.4.2-1-ubuntu20.04
-=======
     runs-on: ${{ matrix.runs-on }}
-    container: emqx/build-env:erl23.3.4.9-3-ubuntu20.04
->>>>>>> 60c8db59
+    container: ghcr.io/emqx/emqx-builder/4.4-20:24.3.4.2-1-ubuntu20.04
     strategy:
       fail-fast: false
       matrix:
@@ -263,13 +248,8 @@
       - eunit_and_proper
       - fast_ct
       - docker_ct
-<<<<<<< HEAD
-    runs-on: ubuntu-20.04
-    container: ghcr.io/emqx/emqx-builder/4.4-20:24.3.4.2-1-ubuntu20.04
-=======
-    runs-on: aws-amd64
-    container: emqx/build-env:erl23.3.4.9-3-ubuntu20.04
->>>>>>> 60c8db59
+    runs-on: aws-amd64
+    container: ghcr.io/emqx/emqx-builder/4.4-20:24.3.4.2-1-ubuntu20.04
     steps:
       - uses: AutoModality/action-clean@v1
       - uses: actions/download-artifact@v3
