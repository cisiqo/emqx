name: Functional Verification Tests

on:
  push:
    tags:
      - v*
      - e*
  pull_request:

jobs:
    docker_test:
        runs-on: ubuntu-20.04

        steps:
        - uses: actions/checkout@v1
        - uses: erlef/setup-beam@v1
          with:
<<<<<<< HEAD
            otp-version: "24.1.5"
        - name: prepare
=======
            otp-version: "23.2"
        - name: make docker
>>>>>>> 266354cf
          run: |
            if make emqx-ee --dry-run > /dev/null 2>&1; then
              echo "https://ci%40emqx.io:${{ secrets.CI_GIT_TOKEN }}@github.com" > $HOME/.git-credentials
              git config --global credential.helper store
              make deps-emqx-ee
              make clean
              echo "TARGET=emqx/emqx-ee" >> $GITHUB_ENV
              echo "PROFILE=emqx-ee" >> $GITHUB_ENV
              echo "EMQX_TAG=$(./pkg-vsn.sh)" >> $GITHUB_ENV
              make emqx-ee-docker
            else
              echo "TARGET=emqx/emqx" >> $GITHUB_ENV
              echo "PROFILE=emqx" >> $GITHUB_ENV
              echo "EMQX_TAG=$(./pkg-vsn.sh)" >> $GITHUB_ENV
              make emqx-docker
            fi
        - name: make emqx image
          env:
            OTP_VSN: 24.1.5-3
          run: make ${PROFILE}-docker
        - name: run emqx
          timeout-minutes: 5
          run: |
            set -e -u -x
            echo "CUTTLEFISH_ENV_OVERRIDE_PREFIX=EMQX_" >> .ci/docker-compose-file/conf.cluster.env
            echo "EMQX_ZONE__EXTERNAL__RETRY_INTERVAL=2s" >> .ci/docker-compose-file/conf.cluster.env
            echo "EMQX_MQTT__MAX_TOPIC_ALIAS=10" >> .ci/docker-compose-file/conf.cluster.env
            docker-compose \
                -f .ci/docker-compose-file/docker-compose-emqx-cluster.yaml \
                -f .ci/docker-compose-file/docker-compose-python.yaml \
                up -d
            while ! docker exec -i node1.emqx.io bash -c "emqx eval \"['emqx@node1.emqx.io','emqx@node2.emqx.io'] = maps:get(running_nodes, ekka_cluster:info()).\"" > /dev/null 2>&1; do
                echo "['$(date -u +"%Y-%m-%dT%H:%M:%SZ")']:waiting emqx";
                sleep 5;
            done
        - name: verify EMQX_LOADED_PLUGINS override working
          run: |
            expected="{emqx_sn, true}."
            output=$(docker exec -i node1.emqx.io bash -c "cat data/loaded_plugins" | tail -n1)
            if [ "$expected" != "$output" ]; then
                exit 1
            fi
        - name: make paho tests
          run: |
            if ! docker exec -i python /scripts/pytest.sh; then
              docker logs node1.emqx.io
              docker logs node2.emqx.io
              exit 1
            fi

    helm_test:
        runs-on: ubuntu-20.04
        strategy:
          fail-fast: false
          matrix:
            discovery:
              - k8s
              - dns

        steps:
        - uses: actions/checkout@v1
<<<<<<< HEAD
=======
        - uses: erlef/setup-beam@v1
          with:
            otp-version: "23.2"
>>>>>>> 266354cf
        - name: prepare
          run: |
            if make emqx-ee --dry-run > /dev/null 2>&1; then
              echo "https://ci%40emqx.io:${{ secrets.CI_GIT_TOKEN }}@github.com" > $HOME/.git-credentials
              git config --global credential.helper store
              make deps-emqx-ee
              make clean
              echo "TARGET=emqx/emqx-ee" >> $GITHUB_ENV
              echo "PROFILE=emqx-ee" >> $GITHUB_ENV
              echo "EMQX_TAG=$(./pkg-vsn.sh)" >> $GITHUB_ENV
            else
              echo "TARGET=emqx/emqx" >> $GITHUB_ENV
              echo "PROFILE=emqx" >> $GITHUB_ENV
              echo "EMQX_TAG=$(./pkg-vsn.sh)" >> $GITHUB_ENV
            fi
        - name: make emqx image
          env:
            OTP_VSN: 24.1.5-3
          run: make ${PROFILE}-docker
        - name: install k3s
          env:
            KUBECONFIG: "/etc/rancher/k3s/k3s.yaml"
          run: |
            sudo sh -c "echo \"127.0.0.1 $(hostname)\" >> /etc/hosts"
            curl -sfL https://get.k3s.io | sh -
            sudo chmod 644 /etc/rancher/k3s/k3s.yaml
            kubectl cluster-info
        - name: install helm
          env:
            KUBECONFIG: "/etc/rancher/k3s/k3s.yaml"
          run: |
            curl -fsSL -o get_helm.sh https://raw.githubusercontent.com/helm/helm/master/scripts/get-helm-3
            sudo chmod 700 get_helm.sh
            sudo ./get_helm.sh
            helm version
        - name: setup emqx chart
          run: |
            sudo docker save ${TARGET}:${EMQX_TAG} -o emqx.tar.gz
            sudo k3s ctr image import emqx.tar.gz

            sed -i -r "s/^appVersion: .*$/appVersion: \"${EMQX_TAG}\"/g" deploy/charts/emqx/Chart.yaml
            sed -i '/emqx_telemetry/d' deploy/charts/emqx/values.yaml
        - name: run emqx on chart
          if: matrix.discovery == 'k8s'
          env:
            KUBECONFIG: "/etc/rancher/k3s/k3s.yaml"
          run: |
            helm install emqx \
                --set image.repository=${TARGET} \
                --set image.pullPolicy=Never \
                --set emqxAclConfig="" \
                --set image.pullPolicy=Never \
                --set emqxConfig.EMQX_ZONE__EXTERNAL__RETRY_INTERVAL=2s \
                --set emqxConfig.EMQX_MQTT__MAX_TOPIC_ALIAS=10 \
                deploy/charts/emqx \
                --debug
        - name: run emqx on chart
          if: matrix.discovery == 'dns'
          env:
            KUBECONFIG: "/etc/rancher/k3s/k3s.yaml"
          run: |
            helm install emqx \
                --set emqxConfig.EMQX_CLUSTER__DISCOVERY="dns" \
                --set emqxConfig.EMQX_CLUSTER__DNS__NAME="emqx-headless.default.svc.cluster.local" \
                --set emqxConfig.EMQX_CLUSTER__DNS__APP="emqx" \
                --set emqxConfig.EMQX_CLUSTER__DNS__TYPE="srv" \
                --set image.repository=${TARGET} \
                --set image.pullPolicy=Never \
                --set emqxAclConfig="" \
                --set image.pullPolicy=Never \
                --set emqxConfig.EMQX_ZONE__EXTERNAL__RETRY_INTERVAL=2s \
                --set emqxConfig.EMQX_MQTT__MAX_TOPIC_ALIAS=10 \
                deploy/charts/emqx \
                --debug
        - name: waiting emqx started
          env:
            KUBECONFIG: "/etc/rancher/k3s/k3s.yaml"
          timeout-minutes: 5
          run: |
            while [ "$(kubectl get StatefulSet -l app.kubernetes.io/name=emqx -o jsonpath='{.items[0].status.replicas}')" \
              != "$(kubectl get StatefulSet -l app.kubernetes.io/name=emqx -o jsonpath='{.items[0].status.readyReplicas}')" ]; do
              echo "==============================";
              kubectl get pods;
              echo "==============================";
              echo "waiting emqx started";
              sleep 10;
            done
        - name: Check ${{ matrix.kind[0]}} cluster
          env:
            KUBECONFIG: "/etc/rancher/k3s/k3s.yaml"
          timeout-minutes: 10
          run: |
            while
              nodes="$(kubectl exec -i emqx-0 -- curl --silent --basic -u admin:public -X GET http://localhost:8081/api/v4/brokers | jq '.data|length')";
              [ "$nodes" != "3" ];
            do
              echo "waiting emqx cluster scale"
              sleep 1
            done
        - name: get emqx-0 pods log
          if: failure()
          env:
            KUBECONFIG: "/etc/rancher/k3s/k3s.yaml"
          run: |
            kubectl describe pods emqx-0
            kubectl logs emqx-0
        - name: get emqx-1 pods log
          if: failure()
          env:
            KUBECONFIG: "/etc/rancher/k3s/k3s.yaml"
          run: |
            kubectl describe pods emqx-1
            kubectl logs emqx-1
        - name: get emqx-2 pods log
          if: failure()
          env:
            KUBECONFIG: "/etc/rancher/k3s/k3s.yaml"
          run: |
            kubectl describe pods emqx-2
            kubectl logs emqx-2
        - uses: actions/checkout@v2
          with:
            repository: emqx/paho.mqtt.testing
            ref: develop-4.0
            path: paho.mqtt.testing
        - name: install pytest
          run: |
            pip install pytest
            echo "$HOME/.local/bin" >> $GITHUB_PATH
        - name: run paho test
          env:
            KUBECONFIG: "/etc/rancher/k3s/k3s.yaml"
          run: |
            emqx_svc=$(kubectl get svc --namespace default emqx -o jsonpath="{.spec.clusterIP}")
            emqx1=$(kubectl get pods emqx-1 -o jsonpath='{.status.podIP}')
            emqx2=$(kubectl get pods emqx-2 -o jsonpath='{.status.podIP}')

            pytest -v paho.mqtt.testing/interoperability/test_client/V5/test_connect.py -k test_basic --host $emqx_svc
            RESULT=$?
            pytest -v paho.mqtt.testing/interoperability/test_cluster --host1 $emqx1 --host2 $emqx2
            RESULT=$((RESULT + $?))
            if [ 0 -ne $RESULT ]; then
                kubectl logs emqx-1
                kubectl logs emqx-2
            fi
            exit $RESULT

    relup_test_plan:
        runs-on: ubuntu-20.04
        container: ghcr.io/emqx/emqx-builder/4.4-12:24.1.5-3-ubuntu20.04
        outputs:
          profile: ${{ steps.profile-and-versions.outputs.profile }}
          vsn: ${{ steps.profile-and-versions.outputs.vsn }}
          old_vsns: ${{ steps.profile-and-versions.outputs.old_vsns }}
          broker: ${{ steps.profile-and-versions.outputs.broker }}
          matrix: ${{ steps.generate-matrix.outputs.matrix }}
        defaults:
          run:
            shell: bash
        steps:
        - uses: actions/checkout@v2
          name: Checkout
          with:
            path: emqx
            fetch-depth: 0
        - name: Get profile and version list
          id: profile-and-versions
          run: |
            cd emqx
            vsn="$(./pkg-vsn.sh)"
            if make emqx-ee --dry-run > /dev/null 2>&1; then
              profile="emqx-ee"
              old_vsns="$(./scripts/relup-base-vsns.sh enterprise | xargs)"
              broker="emqx-ee"
            else
              profile="emqx"
              old_vsns="$(./scripts/relup-base-vsns.sh community | xargs)"
              broker="emqx-ce"
            fi

            echo "OLD_VSNS=$old_vsns" >> $GITHUB_ENV

            echo "::set-output name=vsn::$vsn"
            echo "::set-output name=profile::$profile"
            echo "::set-output name=broker::$broker"
            echo "::set-output name=old_vsns::$old_vsns"
        - name: Generate matrix
          id: generate-matrix
          run: |
            matrix=$(echo -n "$OLD_VSNS" | sed 's/ $//g' | jq -R -s -c 'split(" ")')
            echo "::set-output name=matrix::$matrix"

    relup_test_build:
        needs: relup_test_plan
        strategy:
           fail-fast: false
           matrix:
             otp:
             - 24.1.5-3
        runs-on: ubuntu-20.04
        container: ghcr.io/emqx/emqx-builder/4.4-12:24.1.5-3-ubuntu20.04
        defaults:
          run:
            shell: bash
        env:
          OLD_VSNS: "${{ needs.relup_test_plan.outputs.old_vsns }}"
          PROFILE: "${{ needs.relup_test_plan.outputs.profile }}"
          BROKER: "${{ needs.relup_test_plan.outputs.broker }}"
        steps:
        - uses: actions/checkout@v2
          name: Checkout
          with:
            path: emqx
            fetch-depth: 0
        - name: Prepare credentials
          run: |
            if [ "$PROFILE" = "emqx-ee" ]; then
              echo "https://ci%40emqx.io:${{ secrets.CI_GIT_TOKEN }}@github.com" > $HOME/.git-credentials
              git config --global credential.helper store
            fi
        - name: Build emqx
          run: make -C emqx ${PROFILE}-zip
        - uses: actions/upload-artifact@v2
          name: Upload built emqx and test scenario
          with:
            name: emqx_built
            path: |
              emqx/_packages/*/*.zip
              emqx/.ci/fvt_tests

    relup_test_run:
        needs:
          - relup_test_plan
          - relup_test_build
        runs-on: ubuntu-20.04
        container: emqx/relup-test-env:erl23.2.7.2-emqx-2-ubuntu20.04
        strategy:
          fail-fast: false
          matrix:
            old_vsn: ${{ fromJson(needs.relup_test_plan.outputs.matrix) }}
            otp:
            - 24.1.5-3
        env:
          OLD_VSN: "${{ matrix.old_vsn }}"
          PROFILE: "${{ needs.relup_test_plan.outputs.profile }}"
          VSN: "${{ needs.relup_test_plan.outputs.vsn }}"
          BROKER: "${{ needs.relup_test_plan.outputs.broker }}"
        defaults:
          run:
            shell: bash
        steps:
        - uses: actions/download-artifact@v2
          name: Download built emqx and test scenario
          with:
            name: emqx_built
            path: emqx_built
        - uses: actions/checkout@v2
          name: Checkout one_more_emqx
          with:
            repository: terry-xiaoyu/one_more_emqx
            ref: master
            path: one_more_emqx
        - name: Prepare packages
          run: |
            set -e -x -u
            mkdir -p packages
            cp emqx_built/_packages/*/*.zip packages
            cd packages
            wget --no-verbose https://s3-us-west-2.amazonaws.com/packages.emqx/$BROKER/$OLD_VSN/$PROFILE-${OLD_VSN#[e|v]}-otp${{ matrix.otp }}-ubuntu20.04-amd64.zip
        - name: Run relup test scenario
          timeout-minutes: 5
          run: |
            lux \
            --progress verbose \
            --case_timeout infinity \
            --var PROFILE=$PROFILE \
            --var PACKAGE_PATH=$(pwd)/packages \
            --var ONE_MORE_EMQX_PATH=$(pwd)/one_more_emqx \
            --var VSN="$VSN" \
            --var OLD_VSN="$OLD_VSN" \
            --var FROM_OTP_VSN="24.1.5-3" \
            --var TO_OTP_VSN="24.1.5-3" \
            emqx_built/.ci/fvt_tests/relup.lux
        - uses: actions/upload-artifact@v2
          name: Save debug data
          if: failure()
          with:
            name: debug_data
            path: |
              packages/emqx/log/emqx.log.1
              packages/emqx2/log/emqx.log.1
              packages/*.zip
              lux_logs<|MERGE_RESOLUTION|>--- conflicted
+++ resolved
@@ -15,13 +15,8 @@
         - uses: actions/checkout@v1
         - uses: erlef/setup-beam@v1
           with:
-<<<<<<< HEAD
             otp-version: "24.1.5"
         - name: prepare
-=======
-            otp-version: "23.2"
-        - name: make docker
->>>>>>> 266354cf
           run: |
             if make emqx-ee --dry-run > /dev/null 2>&1; then
               echo "https://ci%40emqx.io:${{ secrets.CI_GIT_TOKEN }}@github.com" > $HOME/.git-credentials
@@ -39,8 +34,6 @@
               make emqx-docker
             fi
         - name: make emqx image
-          env:
-            OTP_VSN: 24.1.5-3
           run: make ${PROFILE}-docker
         - name: run emqx
           timeout-minutes: 5
@@ -83,12 +76,9 @@
 
         steps:
         - uses: actions/checkout@v1
-<<<<<<< HEAD
-=======
         - uses: erlef/setup-beam@v1
           with:
-            otp-version: "23.2"
->>>>>>> 266354cf
+            otp-version: "24.1.5"
         - name: prepare
           run: |
             if make emqx-ee --dry-run > /dev/null 2>&1; then
@@ -105,8 +95,6 @@
               echo "EMQX_TAG=$(./pkg-vsn.sh)" >> $GITHUB_ENV
             fi
         - name: make emqx image
-          env:
-            OTP_VSN: 24.1.5-3
           run: make ${PROFILE}-docker
         - name: install k3s
           env:
