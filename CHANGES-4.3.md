--- conflicted
+++ resolved
@@ -12,13 +12,9 @@
 
 ## v4.3.22
 
-<<<<<<< HEAD
 ### Bug fixes
 
 - Fix that after receiving publish in `idle mode` the emqx-sn gateway may panic. [#9024](https://github.com/emqx/emqx/pull/9024)
-=======
-### Minor changes
->>>>>>> 12090540
 
 ## v4.3.21
 
