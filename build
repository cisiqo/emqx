--- conflicted
+++ resolved
@@ -141,7 +141,6 @@
        -f "${DOCKERFILE}" .
 }
 
-<<<<<<< HEAD
 ## This function accepts any base docker image,
 ## a emqx zip-image, and a image tag (for the image to be built),
 ## to build a docker image which runs EMQ X
@@ -185,8 +184,6 @@
        -f "${DOCKERFILE_TESTING}" .
 }
 
-=======
->>>>>>> 43442577
 log "building artifact=$ARTIFACT for profile=$PROFILE"
 
 case "$ARTIFACT" in
@@ -207,19 +204,12 @@
         make -C "deploy/packages/${PKGERDIR}" clean
         EMQX_REL="$(pwd)" EMQX_BUILD="${PROFILE}" SYSTEM="${SYSTEM}" make -C "deploy/packages/${PKGERDIR}"
         ;;
-<<<<<<< HEAD
     docker)
         make_docker
         ;;
     docker-testing)
         make_docker_testing
         ;;
-=======
-
-    docker)
-        make_docker
-        ;;
->>>>>>> 43442577
     *)
         log "Unknown artifact $ARTIFACT"
         exit 1
