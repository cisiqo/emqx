# Build and run EMQX on Windows

NOTE: The instructions and examples are based on Windows 10.

## Build Environment

### Visual studio for C/C++ compile and link

EMQX includes Erlang NIF (Native Implmented Function) components, implemented
in C/C++. To compile and link C/C++ libraries, the easiest way is perhaps to
install Visual Studio.

Visual Studio 2019 is used in our tests.
If you are like me (@zmstone), do not know where to start,
please follow this OTP guide:
https://github.com/erlang/otp/blob/master/HOWTO/INSTALL-WIN32.md

NOTE: To avoid surprises, you may need to add below two paths to `Path` environment variable
and order them before other paths.

```
C:\Program Files (x86)\Microsoft Visual Studio\2019\Community\VC\Tools\MSVC\14.28.29910\bin\Hostx64\x64
C:\Program Files (x86)\Microsoft Visual Studio\2019\Community\VC\Auxiliary\Build
```

Depending on your visual studio version and OS, the paths may differ.
The first path is for rebar3 port compiler to find `cl.exe` and `link.exe`
The second path is for CMD to setup environment variables.

### Erlang/OTP

<<<<<<< HEAD
Install Erlang/OTP 23.3 from https://www.erlang.org/downloads
=======
Install Erlang/OTP 24.2.1 from https://www.erlang.org/downloads
>>>>>>> 7fc3f25d
You may need to edit the `Path` environment variable to allow running
Erlang commands such as `erl` from CMD.

To validate Erlang installation in CMD :

* Start (or restart) CMD

* Execute `erl` command to enter Erlang shell

* Evaluate Erlang expression `halt().` to exit Erlang shell.

e.g.

```
PS C:\Users\zmsto> erl
Eshell V12.2.1  (abort with ^G)
1> halt().
```

### bash

All EMQX build/run scripts are either in `bash` or `escript`.
`escript` is installed as a part of Erlang. To install a `bash`
environment in Windows, there are quite a few options.

Cygwin is what we tested with.

* Add `cygwin\bin` dir to `Path` environment variable
  To do so, search for Edit environment variable in control pannel and
  add `C:\tools\cygwin\bin` (depending on the location where it was installed)
  to `Path` list.

* Validate installation.
  Start (restart) CMD console and execute `which bash`, it should
  print out `/usr/bin/bash`

### Other tools

Some of the unix world tools are required to build EMQX.  Including:

* git
* curl
* make
* jq
* zip / unzip

We recommend using [scoop](https://scoop.sh/), or [Chocolatey](https://chocolatey.org/install) to install the tools.

When using scoop:

```
scoop install git curl make jq zip unzip
```

## Build EMQX source code

* Clone the repo: `git clone https://github.com/emqx/emqx.git`

* Start CMD

* Execute `vcvarsall.bat x86_amd64` to load environment variables

* Change to emqx directory and execute `make`

### Possible errors

* `'cl.exe' is not recognized as an internal or external command`
  This error is likely due to Visual Studio executables are not set in `Path` environment variable.
  To fix it, either add path like `C:\Program Files (x86)\Microsoft Visual Studio\2019\Community\VC\Tools\MSVC\14.28.29910\bin\Hostx64\x64`
  to `Paht`. Or make sure `vcvarsall.bat x86_amd64` is executed prior to the `make` command

* `fatal error C1083: Cannot open include file: 'assert.h': No such file or directory`
  If Visual Studio is installed correctly, this is likely `LIB` and `LIB_PATH` environment
  variables are not set. Make sure `vcvarsall.bat x86_amd64` is executed prior to the `make` command

* `link: extra operand 'some.obj'`
  This is likely due ot the usage of GNU `lnik.exe` but not the one from Visual Studio.
  Exeucte `link.exe --version` to inspect which one is in use. The one installed from
  Visual Studio should print out `Microsoft (R) Incremental Linker`.
  To fix it, Visual Studio's bin paths should be ordered prior to Cygwin's (or similar installation's)
  bin paths in `Path` environment variable.

## Run EMQX

To start EMQX broker.

Execute `_build\emqx\rel\emqx>.\bin\emqx console` or `_build\emqx\rel\emqx>.\bin\emqx start` to start EMQX.

Then execute `_build\emqx\rel\emqx>.\bin\emqx_ctl status` to check status.
If everything works fine, it should print out

```
Node 'emqx@127.0.0.1' 4.3-beta.1 is started
Application emqx 4.3.0 is running
```<|MERGE_RESOLUTION|>--- conflicted
+++ resolved
@@ -29,11 +29,7 @@
 
 ### Erlang/OTP
 
-<<<<<<< HEAD
-Install Erlang/OTP 23.3 from https://www.erlang.org/downloads
-=======
 Install Erlang/OTP 24.2.1 from https://www.erlang.org/downloads
->>>>>>> 7fc3f25d
 You may need to edit the `Path` environment variable to allow running
 Erlang commands such as `erl` from CMD.
 
